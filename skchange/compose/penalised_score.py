"""Penalised interval scorer."""

import copy
from typing import Callable, Optional

import numpy as np
import pandas as pd

from ..base import BaseIntervalScorer
from ..penalties import make_bic_penalty
from ..utils.numba import njit
from ..utils.validation.interval_scorer import check_interval_scorer
from ..utils.validation.penalties import check_penalty, check_penalty_against_data


@njit
def _penalise_scores_constant(scores: np.ndarray, penalty: float) -> np.ndarray:
    """Penalise scores with a constant penalty.

    Parameters
    ----------
    scores : np.ndarray
        The scores to penalise. The output of a BaseIntervalScorer.
    penalty: float
        The penalty value.

    Returns
    -------
    penalised_scores : np.ndarray
        The penalised scores.
    """
    penalised_scores = scores.sum(axis=1) - penalty
    return penalised_scores


@njit
def _penalise_scores_linear(
    scores: np.ndarray, penalty_values: np.ndarray
) -> np.ndarray:
    """Penalise scores with a linear penalty.

    Parameters
    ----------
    scores : np.ndarray
        The scores to penalise. The output of a BaseIntervalScorer.
    penalty_values : np.ndarray
        The penalty values.

    Returns
    -------
    penalised_savings : np.ndarray
        The penalised savings
    """
    penalty_slope = penalty_values[1] - penalty_values[0]
    penalty_intercept = penalty_values[0] - penalty_slope

    penalised_scores_matrix = (
        np.maximum(scores - penalty_slope, 0.0) - penalty_intercept
    )
    penalised_savings = penalised_scores_matrix.sum(axis=1)
    return penalised_savings


@njit
def _penalise_scores_nonlinear(
    scores: np.ndarray, penalty_values: np.ndarray
) -> np.ndarray:
    """Penalise scores with a nonlinear penalty.

    Parameters
    ----------
    scores : np.ndarray
        The scores to penalise. The output of a BaseIntervalScorer.
    penalty_values : np.ndarray
        The penalty values.

    Returns
    -------
    penalised_scores : np.ndarray
        The penalised scores
    """
    penalised_scores = []
    for score in scores:
        sorted_scores = np.sort(score)[::-1]
        penalised_score = np.cumsum(sorted_scores) - penalty_values
        optimal_penalised_score = np.max(penalised_score)
        penalised_scores.append(optimal_penalised_score)
    return np.array(penalised_scores, dtype=np.float64)


def _make_bic_penalty_from_score(score: BaseIntervalScorer) -> float:
    score.check_is_fitted()
    n = score._X.shape[0]
    p = score._X.shape[1]
    return make_bic_penalty(score.get_model_size(p), n)


class PenalisedScore(BaseIntervalScorer):
    """Penalised interval scorer.

    A wrapper for interval scorers that aggregates and penalises the scores according to
    a penalty function over the set of affected variables as described in [1]_ and [2]_.
    Depending on the type of penalty input, the penalised score is calculated as
    follows:

    * A constant penalty: The penalised score is simply the sum of the scores across
      all variables in the data minus the penalty.
    * A penalty array where element ``i`` of the array is the penalty for ``i+1``
      variables being affected by a change or anomaly: The penalised score is the optimal
      penalised score over the number of affected components. This is suitable for data
      where it is unknown how many variables are affected by a change or anomaly, and to
      obtain strong detection power against both sparse and dense changes or anomalies.

    Parameters
    ----------
<<<<<<< HEAD
    scorer : BaseIntervalScorer
        The interval scorer to penalise.
    penalty : BasePenalty
        The penalty to apply to the scores. The penalty must be constant for
        multivariate scorers. If the penalty is already fitted, it will not be refitted
        to the data in the `fit` method.
    """

    evaluation_type = EvaluationType.MULTIVARIATE
    is_penalised_score = True

    def __init__(self, scorer: BaseIntervalScorer, penalty: BasePenalty):
        self.scorer = scorer
=======
    score : BaseIntervalScorer
        The score to penalise. Costs are currently not supported.
    penalty : np.ndarray | float, optional, default=None
        The penalty to use for the penalised score. There are three options:

        * ``float``: A constant penalty applied to the sum of scores across all
          variables in the data.
        * ``np.ndarray``: A penalty array of the same length as the number of
          columns in the data, where element ``i`` of the array is the penalty for
          ``i+1`` variables being affected by a change or anomaly. The penalty array
          must be positive and increasing (not strictly). A penalised score with a
          linear penalty array is faster to evaluate than a nonlinear penalty array.
        * ``None``: A default penalty is created in `fit` based on the fitted
          `score` using the `make_default_penalty` function.

    make_default_penalty : Callable, optional, default=None
        A function to create a default penalty from the fitted `score`. The function
        must take a fitted `BaseIntervalScorer` and return a penalty value or
        array. If `None`, the default penalty is created using
        ``make_bic_penalty(score.get_model_size(score._X.shape[1]), score._X.shape[0])``.

    References
    ----------
    .. [1] Fisch, A. T., Eckley, I. A., & Fearnhead, P. (2022). Subset multivariate
       segment and point anomaly detection. Journal of Computational and Graphical
       Statistics, 31(2), 574-585.

    .. [2] Tickle, S. O., Eckley, I. A., & Fearnhead, P. (2021). A computationally
       efficient, high-dimensional multiple changepoint procedure with application to
       global terrorism incidence. Journal of the Royal Statistical Society Series A:
       Statistics in Society, 184(4), 1303-1325.
    """  # noqa: E501

    _tags = {
        "authors": ["Tveten"],
        "maintainers": "Tveten",
        "is_aggregated": True,
        "is_penalised": True,
    }

    def __init__(
        self,
        score: BaseIntervalScorer,
        penalty: np.ndarray | float | None = None,
        make_default_penalty: Optional[Callable] = None,
    ):
        self.score = score
>>>>>>> ee1b182e
        self.penalty = penalty
        self.make_default_penalty = make_default_penalty
        super().__init__()

        check_interval_scorer(
            score,
            "score",
            "PenalisedScore",
            required_tasks=["change_score", "local_anomaly_score", "saving"],
            allow_penalised=False,
        )
        check_penalty(penalty, "penalty", "PenalisedScore")

        if scorer.is_penalised_score:
            raise ValueError(
                "The scorer must not be a penalised score. " f"Got {type(scorer)}."
            )

        if (
            score.get_tag("is_aggregated")
            and isinstance(penalty, np.ndarray)
            and penalty.size > 1
        ):
            raise ValueError(
<<<<<<< HEAD
                "Multivariate scorers output a single score per cut and are therefore"
                "only compatible with constant penalties."
=======
                "`penalty` must be a constant penalty (a single value) for aggregated"
                f" scores. Got `score={score.__class__.__name__}`."
>>>>>>> ee1b182e
            )

        self._make_default_penalty = (
            _make_bic_penalty_from_score
            if make_default_penalty is None
            else make_default_penalty
        )

        self.clone_tags(score, ["task", "distribution_type", "is_conditional"])

    def _fit(self, X: np.ndarray, y=None) -> "PenalisedScore":
        """Fit the penalised interval scorer to training data.

        Parameters
        ----------
        X : np.ndarray
            Data to evaluate. Must be a 2D array.
        y : None
            Ignored. Included for API consistency by convention.

        Returns
        -------
        self :
            Reference to self.
        """
<<<<<<< HEAD
        self.scorer_: BaseIntervalScorer = self.scorer.clone()
        # Some scores operate on named columns of X, so the columns must be passed on
        # to the internal scorer.
        X_inner = pd.DataFrame(X, columns=self._X_columns, copy=False)
        self.scorer_.fit(X_inner)

        if self.penalty.is_fitted:
            # Need to copy the penalty because a `clone` will not copy the fitted values
            self.penalty_ = copy.deepcopy(self.penalty)
            if X.shape[1] != self.penalty_.p_:
                raise ValueError(
                    "The number of variables in the data must match the number of"
                    " variables in the penalty."
                    f" 'X.shape[1]' = {X.shape[1]} and 'penalty.p' = {self.penalty.p_}."
                    " This error is most likely due to the penalty being fitted to a "
                    " different data set than the scorer."
                )
=======
        self.score_: BaseIntervalScorer = self.score.clone()
        # Some scores operate on named columns of X, so the columns must be passed on
        # to the internal scorer.
        X_inner = pd.DataFrame(X, columns=self._X_columns, copy=False)
        self.score_.fit(X_inner)

        if self.penalty is None:
            self.penalty_ = self._make_default_penalty(self.score_)
            check_penalty(self.penalty_, "penalty_", "PenalisedScore", allow_none=False)
>>>>>>> ee1b182e
        else:
            self.penalty_ = copy.deepcopy(self.penalty)
            check_penalty_against_data(self.penalty_, X, "PenalisedScore")

        penalty_array = np.asarray(self.penalty_).flatten()
        penalty_diff = np.diff(penalty_array)
        if X.shape[1] == 1 or penalty_array.size == 1:
            self.penalise_scores = _penalise_scores_constant
        elif np.allclose(penalty_diff, penalty_diff[0]):
            self.penalise_scores = _penalise_scores_linear
        else:
            self.penalise_scores = _penalise_scores_nonlinear

        return self

    def _evaluate(self, cuts: np.ndarray) -> np.ndarray:
        """Evaluate the penalised scores according to a set of cuts.

        Parameters
        ----------
        cuts : np.ndarray
            A 2D array of integer location-based cuts to evaluate. Each row in the array
            must be sorted in increasing order.

        Returns
        -------
        values : np.ndarray
            A 2D array of scores. One row for each row in cuts.
        """
        scores = self.score_.evaluate(cuts)
        return self.penalise_scores(scores, self.penalty_).reshape(-1, 1)

    @property
    def min_size(self) -> int | None:
        """Minimum valid size of an interval to evaluate.

        The size of each interval is by default defined as ``np.diff(cuts[i, ])``.
        Subclasses can override the min_size to mean something else, for example in
        cases where intervals are combined before evaluation or `cuts` specify
        disjoint intervals.

        Returns
        -------
        int or None
            The minimum valid size of an interval to evaluate. If ``None``, it is
            unknown what the minimum size is. E.g., the scorer may need to be fitted
            first to determine the minimum size.
        """
        if self.is_fitted:
            return self.score_.min_size
        else:
            return self.score.min_size

    def get_model_size(self, p: int) -> int:
        """Get the number of parameters to estimate over each interval.

        The primary use of this method is to determine an appropriate default penalty
        value in detectors. For example, a scorer for a change in mean has one
        parameter to estimate per variable in the data, a scorer for a change in the
        mean and variance has two parameters to estimate per variable, and so on.
        Subclasses should override this method accordingly.

        Parameters
        ----------
        p : int
            Number of variables in the data.
        """
        return self.score.get_model_size(p)

    @classmethod
    def get_test_params(cls, parameter_set="default"):
        """Return testing parameter settings for the estimator.

        Parameters
        ----------
        parameter_set : str, default="default"
            Name of the set of test parameters to return, for use in tests. If no
            special parameters are defined for a value, will return `"default"` set.
            There are currently no reserved values for interval scorers.

        Returns
        -------
        params : dict or list of dict, default = {}
            Parameters to create testing instances of the class
            Each dict are parameters to construct an "interesting" test instance, i.e.,
            `MyClass(**params)` or `MyClass(**params[i])` creates a valid test instance.
            `create_test_instance` uses the first (or only) dictionary in `params`
        """
        from skchange.anomaly_scores import L2Saving
        from skchange.change_scores import MultivariateGaussianScore

        params = [
            {"score": L2Saving(), "penalty": 20},
            {"score": MultivariateGaussianScore()},
        ]

        return params<|MERGE_RESOLUTION|>--- conflicted
+++ resolved
@@ -113,21 +113,6 @@
 
     Parameters
     ----------
-<<<<<<< HEAD
-    scorer : BaseIntervalScorer
-        The interval scorer to penalise.
-    penalty : BasePenalty
-        The penalty to apply to the scores. The penalty must be constant for
-        multivariate scorers. If the penalty is already fitted, it will not be refitted
-        to the data in the `fit` method.
-    """
-
-    evaluation_type = EvaluationType.MULTIVARIATE
-    is_penalised_score = True
-
-    def __init__(self, scorer: BaseIntervalScorer, penalty: BasePenalty):
-        self.scorer = scorer
-=======
     score : BaseIntervalScorer
         The score to penalise. Costs are currently not supported.
     penalty : np.ndarray | float, optional, default=None
@@ -175,7 +160,6 @@
         make_default_penalty: Optional[Callable] = None,
     ):
         self.score = score
->>>>>>> ee1b182e
         self.penalty = penalty
         self.make_default_penalty = make_default_penalty
         super().__init__()
@@ -189,24 +173,14 @@
         )
         check_penalty(penalty, "penalty", "PenalisedScore")
 
-        if scorer.is_penalised_score:
-            raise ValueError(
-                "The scorer must not be a penalised score. " f"Got {type(scorer)}."
-            )
-
         if (
             score.get_tag("is_aggregated")
             and isinstance(penalty, np.ndarray)
             and penalty.size > 1
         ):
             raise ValueError(
-<<<<<<< HEAD
-                "Multivariate scorers output a single score per cut and are therefore"
-                "only compatible with constant penalties."
-=======
                 "`penalty` must be a constant penalty (a single value) for aggregated"
                 f" scores. Got `score={score.__class__.__name__}`."
->>>>>>> ee1b182e
             )
 
         self._make_default_penalty = (
@@ -232,25 +206,6 @@
         self :
             Reference to self.
         """
-<<<<<<< HEAD
-        self.scorer_: BaseIntervalScorer = self.scorer.clone()
-        # Some scores operate on named columns of X, so the columns must be passed on
-        # to the internal scorer.
-        X_inner = pd.DataFrame(X, columns=self._X_columns, copy=False)
-        self.scorer_.fit(X_inner)
-
-        if self.penalty.is_fitted:
-            # Need to copy the penalty because a `clone` will not copy the fitted values
-            self.penalty_ = copy.deepcopy(self.penalty)
-            if X.shape[1] != self.penalty_.p_:
-                raise ValueError(
-                    "The number of variables in the data must match the number of"
-                    " variables in the penalty."
-                    f" 'X.shape[1]' = {X.shape[1]} and 'penalty.p' = {self.penalty.p_}."
-                    " This error is most likely due to the penalty being fitted to a "
-                    " different data set than the scorer."
-                )
-=======
         self.score_: BaseIntervalScorer = self.score.clone()
         # Some scores operate on named columns of X, so the columns must be passed on
         # to the internal scorer.
@@ -260,7 +215,6 @@
         if self.penalty is None:
             self.penalty_ = self._make_default_penalty(self.score_)
             check_penalty(self.penalty_, "penalty_", "PenalisedScore", allow_none=False)
->>>>>>> ee1b182e
         else:
             self.penalty_ = copy.deepcopy(self.penalty)
             check_penalty_against_data(self.penalty_, X, "PenalisedScore")
