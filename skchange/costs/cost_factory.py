--- conflicted
+++ resolved
@@ -65,13 +65,9 @@
     """
     if cost == "mean":
         return mean_cost, init_mean_cost
-<<<<<<< HEAD
-    elif len(cost) == 2:
-=======
     elif cost == "mean_cov":
         return mean_cov_cost, init_mean_cov_cost
-    elif len(cost) == 2 and all([is_jitted(s) for s in cost]):
->>>>>>> b66f3f40
+    elif len(cost) == 2:
         return cost[0], cost[1]
     else:
         message = (
