import numpy as np
from numpy.typing import ArrayLike

from skchange.costs.base import BaseCost
from skchange.utils.numba import njit, numba_available
from skchange.utils.numba.stats import col_cumsum, row_cumsum


@njit
def evaluate_edf_of_sorted_data(
    sorted_data: np.ndarray,
    values: np.ndarray,
) -> np.ndarray:
    """
    Evaluate empirical distribution function (EDF) from sorted data.

    Parameters
    ----------
    sorted_data : np.ndarray
        The sorted data segment.
    values : np.ndarray
        The values at which to evaluate the EDF.

    Returns
    -------
    np.ndarray
        The EDF values at the specified points.
    """
    if len(sorted_data) < 2:
        raise ValueError("Data segment must contain at least two elements.")

    # Use searchsorted to find indices where each value would fit in the sorted data:
    # Effectively counts how many elements in sorted_data are less than or equal to
    # each value in values, without the "continuity correction" that is applied
    # in the cached version.
    indices = np.searchsorted(sorted_data, values, side="right")

    # Normalize the counts to get the EDF values:
    segment_edf_values = indices / len(sorted_data)

    return segment_edf_values


def evaluate_empirical_distribution_function(
    data: np.ndarray,
    values: np.ndarray,
) -> np.ndarray:
    """
    Evaluate the empirical distribution function (EDF) of a segment of data.

    Parameters
    ----------
    data : np.ndarray
        The data segment for which to compute the EDF.
    values : np.ndarray
        The values at which to evaluate the EDF.

    Returns
    -------
    np.ndarray
        The EDF values at the specified points.
    """
    sorted_data = np.sort(data)

    segment_edf_values = evaluate_edf_of_sorted_data(
        sorted_data,
        values,
    )

    return segment_edf_values


@njit
def compute_finite_difference_derivatives(ts: np.ndarray, ys: np.ndarray) -> np.ndarray:
    """
    Compute second-order finite difference derivatives.

    Without assuming uniform sampling, this function computes the second-order
    derivatives of y(t) using a finite difference approximation of the derivative.

    Parameters
    ----------
    ts : np.ndarray
        The sampling points at which to compute the derivatives. Assumed to be sorted.
    ys : np.ndarray
        The values of the function at the sampling points.

    Returns
    -------
    np.ndarray
        The approximated second-order derivatives of y(t) at the sampling points.
    """
    if len(ts) < 3:
        raise ValueError("At least three quantiles are required.")

    diff_weights = np.zeros((len(ts), len(ts)), dtype=np.float64)
    steps = ts[1:] - ts[:-1]

    # Second-order forward finite difference weights for the first quantile:
    first_steps_sum = steps[0] + steps[1]
    diff_weights[0, 0] = (-2 * steps[0] - steps[1]) / (steps[0] * first_steps_sum)
    diff_weights[0, 1] = first_steps_sum / (steps[0] * steps[1])
    diff_weights[0, 2] = -steps[0] / (steps[1] * first_steps_sum)

    # Central second-order finite difference weights:
    for i in range(1, len(ts) - 1):
        steps_sum = steps[i - 1] + steps[i]

        # For uniform steps, current_weight == 0.
        prev_weight = -steps[i] / (steps_sum * steps[i - 1])
        current_weight = (steps[i] - steps[i - 1]) / (steps[i] * steps[i - 1])
        next_weight = steps[i - 1] / (steps_sum * steps[i])

        diff_weights[i, i - 1] = prev_weight
        diff_weights[i, i] = current_weight
        diff_weights[i, i + 1] = next_weight

    # Second-order backward finite difference weights for the last quantile:
    last_steps_sum = steps[-2] + steps[-1]
    diff_weights[-1, -3] = (steps[-1]) / (steps[-2] * last_steps_sum)
    diff_weights[-1, -2] = (-last_steps_sum) / (steps[-2] * steps[-1])
    diff_weights[-1, -1] = (steps[-1] + last_steps_sum) / (steps[-1] * last_steps_sum)

    derivatives = np.dot(diff_weights, ys)

    return derivatives


@njit
<<<<<<< HEAD
def make_fixed_cdf_cost_integration_weights(
=======
def make_fixed_cdf_cost_quantile_weights(
>>>>>>> 245af780
    fixed_quantiles: np.ndarray,
    fixed_ts: np.ndarray,
) -> tuple[np.ndarray, np.ndarray]:
    """
    Cache the fixed CDF quantiles and their derivatives.

    This function computes the second-order finite difference derivatives of the
    empirical distribution function (EDF) at the specified fixed quantiles.

    Parameters
    ----------
    fixed_quantiles : np.ndarray
        The quantiles at which to compute the EDF.
    fixed_ts : np.ndarray
        The values corresponding to the quantiles.

    Returns
    -------
    tuple[np.ndarray, np.ndarray]
        A tuple containing the fixed quantiles and their second-order derivatives.
    """
    if len(fixed_quantiles) < 3:
        raise ValueError("At least three fixed quantile values are required.")

    reciprocal_fixed_cdf_weights = 1.0 / (fixed_quantiles * (1.0 - fixed_quantiles))
    fixed_quantile_derivatives = compute_finite_difference_derivatives(
        ts=fixed_ts,
        ys=fixed_quantiles,
    )
    quantile_integration_weights = (
        reciprocal_fixed_cdf_weights * fixed_quantile_derivatives
    )

    return quantile_integration_weights


def cached_fixed_cdf_empirical_distribution_cost(
    cumulative_edf_quantiles: np.ndarray,
    segment_starts: np.ndarray,
    segment_ends: np.ndarray,
    log_fixed_quantiles: np.ndarray,
    log_one_minus_fixed_quantiles: np.ndarray,
    quantile_weights: np.ndarray,
    apply_continuity_correction: bool = False,
) -> np.ndarray:
    """Compute the empirical distribution cost on a refernce cdf.

    This function computes the empirical distribution cost for a sequence `xs` with
    given segment cuts defined by `segment_starts` and `segment_ends`. The cost is
    computed as the integrated log-likelihood of the empirical distribution function
    (EDF) for each segment, approximated by a sum over the provided quantiles.

    Parameters
    ----------
    xs : np.ndarray
        The input data array.
    segment_starts : np.ndarray
        The start indices of the segments.
    segment_ends : np.ndarray
        The end indices of the segments.

    Returns
    -------
    np.ndarray
        1D array of empirical distribution cost evaluated for fixed cdf.
    """
    num_quantiles = cumulative_edf_quantiles.shape[1]

    # Compute the integrals weights by approximating the derivative of the fixed CDF:
    if num_quantiles < 3:
        raise ValueError("At least three fixed quantile values are required.")

    segment_costs = np.zeros(len(segment_starts), dtype=np.float64)
    segment_quantiles = np.zeros(num_quantiles, dtype=np.float64)

    for i, (segment_start, segment_end) in enumerate(zip(segment_starts, segment_ends)):
        segment_length = segment_end - segment_start

        segment_quantiles[:] = cumulative_edf_quantiles[1 + segment_end - 1, :]
        segment_quantiles -= cumulative_edf_quantiles[1 + segment_start - 1, :]
        segment_quantiles /= float(segment_length)

        if apply_continuity_correction:
            segment_quantiles -= 1 / (2 * segment_length)

        # Clip to avoid log(0) issues:
        segment_quantiles = np.clip(segment_quantiles, 1e-10, 1 - 1e-10)
        one_minus_segment_quantiles = 1.0 - segment_quantiles

        integrated_ll_at_fixed_cdf = segment_length * (
            np.sum(
                (
                    segment_quantiles * log_fixed_quantiles
                    + one_minus_segment_quantiles * log_one_minus_fixed_quantiles
                )
                * quantile_weights
            )
        )

        # The cost equals twice the negative integrated log-likelihood:
        segment_costs[i] = -2.0 * integrated_ll_at_fixed_cdf

    return segment_costs


def approximate_mle_edf_cost(
    xs: np.ndarray,
    segment_starts: np.ndarray,
    segment_ends: np.ndarray,
    num_quantiles: int,
    apply_continuity_correction: bool = False,
) -> np.ndarray:
    """Compute approximate empirical distribution cost.

    Using `num_quantiles` quantile values to approximate the empirical distribution cost
    for a sequence `xs` with given segment cuts. The cost is computed as the integrated
    log-likelihood of the empirical distribution function (EDF), approximated by
    evaluating the EDF at `num_quantiles` specific quantiles.

    Parameters
    ----------
    xs : np.ndarray
        The first sequence.
    cuts : np.ndarray
        The cut intervals to consider.
    num_quantiles : int
        The number of terms to use in the approximation.

    Returns
    -------
    np.ndarray
        1D array of empirical distribution costs for each segment defined by `cuts`.
    """
    assert xs.ndim == 1, "Input data must be a 1D array."

    # This is a placeholder for the actual implementation.
    # In practice, this function would compute the cost based on the
    # first num_quantiles terms.
    if num_quantiles <= 0:
        raise ValueError("num_quantiles must be a positive integer.")
    if num_quantiles > len(xs) - 2:
        raise ValueError(
            "num_quantiles should not be greater than the number of samples minus 2."
        )

    n_samples = len(xs)
    c = -np.log(2 * n_samples - 1)  # Constant term for the approximation

    quantiles = 1.0 / (
        1 + np.exp(c * ((2 * np.arange(1, num_quantiles + 1) - 1) / num_quantiles - 1))
    )
    quantile_values = np.quantile(xs, quantiles)

    segment_costs = np.zeros(len(segment_starts), dtype=np.float64)
    for i, (segment_start, segment_end) in enumerate(zip(segment_starts, segment_ends)):
        segment_length = segment_end - segment_start
        if segment_length <= 0:
            raise ValueError("Invalid segment length.")

        segment_data = xs[segment_start:segment_end]
        segment_edf_at_quantiles = evaluate_empirical_distribution_function(
            segment_data,
            quantile_values,
        )

        if apply_continuity_correction:
            segment_edf_at_quantiles -= 1 / (2 * segment_length)

        # Clip to within (0, 1) to avoid log(0) issues:
        segment_edf_at_quantiles = np.clip(segment_edf_at_quantiles, 1e-10, 1 - 1e-10)
        one_minus_segment_edf_at_quantiles = 1 - segment_edf_at_quantiles

        segment_ll_at_mle = (
            (-2.0 * c / num_quantiles)
            * segment_length
            * (
                np.sum(
                    segment_edf_at_quantiles * np.log(segment_edf_at_quantiles)
                    + one_minus_segment_edf_at_quantiles
                    * np.log(one_minus_segment_edf_at_quantiles)
                )
            )
        )

        # The cost equals twice the negative integrated log-likelihood:
        segment_costs[i] = -2.0 * segment_ll_at_mle

    return segment_costs


def make_approximate_mle_edf_cost_cache(
    xs: np.ndarray, num_quantiles: int
) -> np.ndarray:
    """
    Create a cache for the empirical distribution function (EDF) cost approximation.

    Parameters
    ----------
    xs : np.ndarray
        The input data array.
    num_quantiles : int
        The number of quantiles to use in the approximation.

    Returns
    -------
    np.ndarray
        A 2D array where each row corresponds to a quantile and contains the cumulative
        EDF values for the entire dataset.
    """
    if num_quantiles <= 0:
        raise ValueError("num_quantiles must be a positive integer.")
    if num_quantiles > len(xs) - 2:
        raise ValueError(
            "num_quantiles should not be greater than the number of samples minus 2."
        )

    n_samples = len(xs)
    c = -np.log(2 * n_samples - 1)  # Constant term for the approximation

    full_sample_quantiles = 1.0 / (
        1 + np.exp(c * ((2 * np.arange(1, num_quantiles + 1) - 1) / num_quantiles - 1))
    )

    # Computing quantiles (which involves sorting) is slow with Numba:
    full_sample_quantile_values = np.quantile(xs, full_sample_quantiles)

    # Create a cache for cumulative empirical distribution function (EDF) values:
    cumulative_edf_quantiles = make_cumulative_edf_cache(
        xs, full_sample_quantile_values
    )

    return cumulative_edf_quantiles


@njit
def make_cumulative_edf_cache(
    xs: np.ndarray, quantile_values: np.ndarray
) -> np.ndarray:
    """Create a cache for cumulative empirical distribution function (EDF) values.

    This function computes the cumulative counts of values less than or equal to each
    quantile value in the input array `xs`. It returns a 2D array where each row
    corresponds to a quantile value and contains the cumulative counts of values
    less than or equal to that quantile.

    Parameters
    ----------
    xs : np.ndarray
        The input data array.
    quantile_values : np.ndarray
        The quantile values at which to compute the cumulative counts.

    Returns
    -------
    np.ndarray
        A 2D array where each row corresponds to a quantile value and contains the
        cumulative counts of values less than or equal to that quantile.
    """
    # Cache cumulative sums of the empirical distribution function (EDF):
    lte_quantile_value_mask = (xs[:, None] < quantile_values[None, :]).astype(
        np.float64
    )

    # Add 0.5 to the count for samples equal to the quantile values:
    lte_quantile_value_mask += 0.5 * (xs[:, None] == quantile_values[None, :])

    # Add the cumulative counts of values less than or equal each quantile:
    if numba_available:
        # cumulative_edf_quantiles = row_cumsum(lte_quantile_value_mask, init_zero=True)
        cumulative_edf_quantiles = col_cumsum(lte_quantile_value_mask, init_zero=True)
    else:
        # Fallback to numpy if Numba is not available:
        np.cumsum(
            lte_quantile_value_mask,
            axis=0,
            dtype=np.float64,
            out=lte_quantile_value_mask,
        )
        cumulative_edf_quantiles = lte_quantile_value_mask

        # Concatenate a column of zeros at the start to handle the first sample:
        cumulative_edf_quantiles = np.vstack(
            (np.zeros((1, len(quantile_values))), cumulative_edf_quantiles)
        )

    return cumulative_edf_quantiles


@njit
def cached_approximate_mle_edf_cost(
    cumulative_edf_quantiles: np.ndarray,
    segment_starts: np.ndarray,
    segment_ends: np.ndarray,
    apply_continuity_correction: bool = False,
) -> np.ndarray:
    """
    Compute approximate empirical distribution cost from cumulative edf quantiles.

    Using `num_quantiles` quantile values to approximate the empirical distribution cost
    for a sequence `xs` with given segment cuts. The cost is computed as the integrated
    log-likelihood of the empirical distribution function (EDF), approximated by
    evaluating the EDF at `num_quantiles` specific quantiles.

    Parameters
    ----------
    cumulative_edf_quantiles : np.ndarray
        A 2D array containing the cumulative empirical distribution function values
        for the entire dataset, pre-computed from `make_edf_cost_approximation_cache`.
    segment_starts : np.ndarray
        The start indices of the segments.
    segment_ends : np.ndarray
        The end indices of the segments.

    Returns
    -------
    np.ndarray
        A 1D array of empirical distribution costs for each segment defined by `cuts`.
    """
    n_samples, num_quantiles = cumulative_edf_quantiles.shape

    # This is a placeholder for the actual implementation.
    # In practice, this function would compute the cost based on the
    # first num_quantiles terms.
    if num_quantiles <= 0:
        raise ValueError("num_quantiles must be a positive integer.")
    if num_quantiles > n_samples - 2:
        raise ValueError(
            "num_quantiles should not be greater than the number of samples minus 2."
        )

    c = -np.log(2 * n_samples - 1)  # Constant term for the approximation

    segment_costs = np.zeros(len(segment_starts), dtype=np.float64)
    segment_edf_at_quantiles = np.zeros(num_quantiles, dtype=np.float64)

    # Iterate over each segment defined by the starts and ends:
    for i, (segment_start, segment_end) in enumerate(zip(segment_starts, segment_ends)):
        segment_length = segment_end - segment_start
        if segment_length <= 0:
            raise ValueError("Invalid segment length.")

        # Shifted by 1 to account for the column of zeros added earlier:
        # segment_edf_at_quantiles = (
        #     cumulative_edf_quantiles[:, 1 + segment_end - 1]
        #     - cumulative_edf_quantiles[:, 1 + segment_start - 1]
        # ) / segment_length, :
        segment_edf_at_quantiles[:] = cumulative_edf_quantiles[1 + segment_end - 1, :]
        segment_edf_at_quantiles[:] -= cumulative_edf_quantiles[
            1 + segment_start - 1, :
        ]
        segment_edf_at_quantiles /= float(segment_length)

        if apply_continuity_correction:
            segment_edf_at_quantiles -= 1 / (2 * segment_length)

        # Clip to within (0, 1) to avoid log(0) issues:
        segment_edf_at_quantiles = np.clip(segment_edf_at_quantiles, 1e-10, 1 - 1e-10)
        one_minus_segment_edf_at_quantiles = 1 - segment_edf_at_quantiles

        segment_ll_at_mle = (
            (-2.0 * c / num_quantiles)
            * segment_length
            * (
                np.sum(
                    segment_edf_at_quantiles * np.log(segment_edf_at_quantiles)
                    + one_minus_segment_edf_at_quantiles
                    * np.log(one_minus_segment_edf_at_quantiles)
                )
            )
        )

        # The cost equals twice the negative integrated log-likelihood:
        segment_costs[i] = -2.0 * segment_ll_at_mle

    return segment_costs


@njit
def pre_cached_approximate_mle_edf_cost_optimized(
    cumulative_edf_quantiles: np.ndarray,
    segment_starts: np.ndarray,
    segment_ends: np.ndarray,
    apply_continuity_correction: bool = False,
    scratch_array: np.ndarray | None = None,
) -> np.ndarray:
    """
    Compute approximate empirical distribution cost from cumulative edf quantiles.

    Using `num_quantiles` quantile values to approximate the empirical distribution cost
    for a sequence `xs` with given segment cuts. The cost is computed as the integrated
    log-likelihood of the empirical distribution function (EDF), approximated by
    evaluating the EDF at `num_quantiles` specific quantiles.

    Parameters
    ----------
    cumulative_edf_quantiles : np.ndarray
        A 2D array containing the cumulative empirical distribution function values
        for the entire dataset, pre-computed from `make_edf_cost_approximation_cache`.
    segment_starts : np.ndarray
        The start indices of the segments.
    segment_ends : np.ndarray
        The end indices of the segments.

    Returns
    -------
    np.ndarray
        A 1D array of empirical distribution costs for each segment defined by `cuts`.
    """
    n_samples, num_quantiles = cumulative_edf_quantiles.shape

    # This is a placeholder for the actual implementation.
    # In practice, this function would compute the cost based on the
    # first num_quantiles terms.
    if num_quantiles <= 0:
        raise ValueError("num_quantiles must be a positive integer.")
    if num_quantiles > n_samples - 2:
        raise ValueError(
            "num_quantiles should not be greater than the number of samples minus 2."
        )

    c = -np.log(2 * n_samples - 1)  # Constant term for the approximation

    segment_costs = np.zeros(len(segment_starts), dtype=np.float64)

    if scratch_array is None:
        segment_edf_at_quantiles = np.zeros(num_quantiles, dtype=np.float64)
        one_minus_segment_edf_at_quantiles = np.zeros(num_quantiles, dtype=np.float64)
        log_segment_edf_at_quantiles = np.zeros(num_quantiles, dtype=np.float64)
    else:
        segment_edf_at_quantiles = scratch_array[0, :]
        one_minus_segment_edf_at_quantiles = scratch_array[1, :]
        log_segment_edf_at_quantiles = scratch_array[2, :]

    # Iterate over each segment defined by the starts and ends:
    for i, (segment_start, segment_end) in enumerate(zip(segment_starts, segment_ends)):
        segment_length = segment_end - segment_start
        if segment_length <= 0:
            raise ValueError("Invalid segment length.")

        # Shifted by 1 to account for the column of zeros added earlier:
        segment_edf_at_quantiles[:] = cumulative_edf_quantiles[1 + segment_end - 1, :]
        segment_edf_at_quantiles[:] -= cumulative_edf_quantiles[
            1 + segment_start - 1, :
        ]
        segment_edf_at_quantiles /= float(segment_length)

        if apply_continuity_correction:
            segment_edf_at_quantiles -= 1 / (2 * segment_length)

        # Clip to within (0, 1) to avoid log(0) issues: Write to last argument
        np.clip(segment_edf_at_quantiles, 1e-10, 1 - 1e-10, segment_edf_at_quantiles)

        # Store result in log_segment_edf_at_quantiles:
        np.log(segment_edf_at_quantiles, log_segment_edf_at_quantiles)
        # Multiply together, storing in one_minus_segment_edf_at_quantiles:
        np.multiply(
            segment_edf_at_quantiles,
            log_segment_edf_at_quantiles,
            one_minus_segment_edf_at_quantiles,
        )
        segment_ll_at_mle = 0.0
        segment_ll_at_mle += np.sum(one_minus_segment_edf_at_quantiles)

        # Compute the second term (1 F(t))*log(1 - F(t)):
        one_minus_segment_edf_at_quantiles[:] = 1 - segment_edf_at_quantiles
        np.log(one_minus_segment_edf_at_quantiles, log_segment_edf_at_quantiles)
        # Multiply together, storing in segment_edf_at_quantiles:
        np.multiply(
            one_minus_segment_edf_at_quantiles,
            log_segment_edf_at_quantiles,
            segment_edf_at_quantiles,
        )
        segment_ll_at_mle += np.sum(segment_edf_at_quantiles)

        # Scale by the constant term and segment length:
        segment_ll_at_mle *= (-2.0 * c / num_quantiles) * segment_length

        # The cost equals twice the negative integrated log-likelihood:
        segment_costs[i] = -2.0 * segment_ll_at_mle

    return segment_costs


class EmpiricalDistributionCost(BaseCost):
    """
    Empirical Distribution Cost.

    Computationally efficient approximate empirical distribution cost[1]_.
    Uses the integrated log-likelihood of the empirical distribution function (EDF)
    to evaluate the cost for each segment defined by the cuts, in a non-parametric way.

    Parameters
    ----------
    param : any, optional (default=None)
        If None, the cost is evaluated for an interval-optimised parameter, often the
        maximum likelihood estimate. If not None, the cost is evaluated for the
        specified fixed parameter.
    use_cache : bool, optional (default=True)
        If True, precompute the empirical distribution function for faster evaluation.
    num_approximation_quantiles : int or None, optional (default=None)
        Number of quantiles to use for approximating the empirical distribution.
        If None, it will be set to 4 * log(n_samples) during fitting.

    References
    ----------
    .. [1] Haynes, K., Fearnhead, P. & Eckley, I.A. A computationally efficient
    nonparametric approach for changepoint detection. Stat Comput 27, 1293-1305 (2017).
    https://doi.org/10.1007/s11222-016-9687-5
    """

    _tags = {
        "authors": ["johannvk"],
        "maintainers": "johannvk",
        "distribution_type": "None",
        "is_conditional": False,
        "is_aggregated": False,
        "supports_fixed_param": True,
    }

    def __init__(
        self,
        param: tuple[ArrayLike, ArrayLike] | None = None,
        num_approximation_quantiles: int | None = None,
        use_cache: bool = True,
    ):
        # Initialize the base class
        super().__init__(param)

        # Store parameters:
        self.use_cache = use_cache
        self.num_approximation_quantiles = num_approximation_quantiles

        self.num_approximation_quantiles_ = None  # Will be set during fitting

        # TODO: Switch columns and rows, for more efficient memory access:
        self._edf_cache = None  # Cache for empirical distribution function

        # Storage for fixed samples and quantiles:
        self.fixed_samples_: np.ndarray | None = None
        self.fixed_quantiles_: np.ndarray | None = None
        self._log_fixed_quantiles: np.ndarray | None = None
        self._one_minus_fixed_quantiles: np.ndarray | None = None
        self._log_one_minus_fixed_quantiles: np.ndarray | None = None
        self._quantile_weights: np.ndarray | None = None

    def _fit(self, X: np.ndarray, y=None):
        """Fit the cost.

        Precomputes cumulative empirical distribution function if caching is enabled.

        Parameters
        ----------
        X : np.ndarray
            Data to evaluate. Must be a 2D array.
        y: None
            Ignored. Included for API consistency by convention.
        """
        self._param = self._check_param(self.param, X)
        n_samples = X.shape[0]

        if self._param is not None:
            self.fixed_samples_, self.fixed_quantiles_ = self._param

            self._log_fixed_quantiles = np.log(self.fixed_quantiles_)
            self._log_one_minus_fixed_quantiles = np.log(1.0 - self.fixed_quantiles_)

            # Store the quantile integration weights for each column:
            self._quantile_weights = np.zeros(self.fixed_quantiles_.shape)
            for col in range(self.fixed_quantiles_.shape[1]):
                self._quantile_weights[:, col] = make_fixed_cdf_cost_quantile_weights(
                    self.fixed_quantiles_[:, col],
                    self.fixed_samples_[:, col],
                )

        if self.use_cache and self._param is None:
            # Calculate num_approximation_quantiles if not provided
            if self.num_approximation_quantiles is None:
                self.num_approximation_quantiles_ = int(np.ceil(4 * np.log(n_samples)))
            else:
                self.num_approximation_quantiles_ = self.num_approximation_quantiles

            # Compute empirical distribution function cache for each column of data:
            self._edf_cache = [
                make_approximate_mle_edf_cost_cache(
                    self._X[:, col], self.num_approximation_quantiles_
                )
                for col in range(self._X.shape[1])
            ]

            # Memory used during the evaluation of the cost:
            self.scratch_array = np.zeros(
                (3, self.num_approximation_quantiles_),
                dtype=np.float64,
            )

<<<<<<< HEAD
        elif self._param is not None:
            self.fixed_samples_, self.fixed_quantiles_ = self._param
            self._one_minus_fixed_quantiles = 1.0 - self.fixed_quantiles_

            # Store the quantile integration weights for each column:
            self._quantile_integration_weights = np.zeros(self.fixed_quantiles_.shape)
            for col in range(self.fixed_quantiles_.shape[1]):
                self._quantile_integration_weights[:, col] = (
                    make_fixed_cdf_cost_integration_weights(
                        self.fixed_quantiles_[:, col],
                        self._one_minus_fixed_quantiles[:, col],
                        self.fixed_samples_[:, col],
                    )
=======
        elif self.use_cache and self._param is not None:
            self._edf_cache = [
                make_cumulative_edf_cache(
                    self._X[:, col], quantile_values=self.fixed_quantiles_[:, col]
>>>>>>> 245af780
                )
                for col in range(self._X.shape[1])
            ]

        return self

    def _check_fixed_param(self, param: tuple[np.ndarray, np.ndarray], X: np.ndarray):
        fixed_samples, fixed_cdf_quantiles = param

        if not (fixed_samples.shape == fixed_cdf_quantiles.shape):
            raise ValueError("All samples must have a corresponding fixed quantile.")

        # Standardize the shapes of fixed samples and quantiles:
        if fixed_samples.ndim == 1:
            fixed_samples = fixed_samples.reshape(-1, 1)
        elif fixed_cdf_quantiles.ndim > 2:
            raise ValueError(
                "Fixed samples must be 1D or 2D arrays, "
                f"but got shape {fixed_samples.shape}."
            )
        if fixed_cdf_quantiles.ndim == 1:
            fixed_cdf_quantiles = fixed_cdf_quantiles.reshape(-1, 1)
        elif fixed_cdf_quantiles.ndim > 2:
            raise ValueError(
                "Fixed quantiles must be 1D or 2D arrays, "
                f"but got shape {fixed_cdf_quantiles.shape}."
            )

        if not np.all(np.diff(fixed_samples, axis=0) > 0):
            raise ValueError("Fixed samples must be sorted, and strictly increasing.")

        if not np.all(np.diff(fixed_cdf_quantiles, axis=0) > 0):
            raise ValueError(
                "Fixed CDF quantiles must be sorted, and strictly increasing."
            )

        if not (
            np.all(0 <= fixed_cdf_quantiles) and np.all(fixed_cdf_quantiles <= 1.0)
        ):
            raise ValueError(
                "Fixed quantiles must be within the closed interval [0, 1]"
            )

        # Clip fixed quantiles to avoid log(0) issues:
        fixed_cdf_quantiles = np.clip(fixed_cdf_quantiles, 1.0e-10, 1.0 - 1.0e-10)

        # Repeat the fixed samples and quantiles to match the number of columns in X:
        if fixed_samples.shape[1] == 1 and X.shape[1] > 1:
            fixed_samples = np.tile(fixed_samples, (1, X.shape[1]))
            fixed_cdf_quantiles = np.tile(fixed_cdf_quantiles, (1, X.shape[1]))

        return fixed_samples, fixed_cdf_quantiles

    def _evaluate_optim_param(self, starts: np.ndarray, ends: np.ndarray) -> np.ndarray:
        """Evaluate the cost using empirical distribution.

        Parameters
        ----------
        starts : np.ndarray
            Start indices of the intervals (inclusive).
        ends : np.ndarray
            End indices of the intervals (exclusive).

        Returns
        -------
        costs : np.ndarray
            A 2D array of costs. One row for each interval.
        """
        n_intervals = len(starts)
        n_cols = self._X.shape[1]

        costs = np.zeros((n_intervals, n_cols))
        for col in range(n_cols):
            if self.use_cache:
                # Optimized version improves performance slightly:
                # - ca. 15% for larger datasets
                costs[:, col] = pre_cached_approximate_mle_edf_cost_optimized(
                    self._edf_cache[col],
                    segment_starts=starts,
                    segment_ends=ends,
                    scratch_array=self.scratch_array,
                )
                # costs[:, col] = pre_cached_approximate_mle_edf_cost(
                #     self._edf_cache[col], segment_starts=starts, segment_ends=ends
                # )
            else:
                costs[:, col] = approximate_mle_edf_cost(
                    self._X[:, col],
                    segment_starts=starts,
                    segment_ends=ends,
                    num_quantiles=self.num_approximation_quantiles_,
                )

        return costs

    def _evaluate_fixed_param(self, starts: np.ndarray, ends: np.ndarray):
        n_intervals = len(starts)
        n_cols = self._X.shape[1]

        costs = np.zeros((n_intervals, n_cols))
        for col in range(n_cols):
            costs[:, col] = cached_fixed_cdf_empirical_distribution_cost(
                cumulative_edf_quantiles=self._edf_cache[col],
                segment_starts=starts,
                segment_ends=ends,
                log_fixed_quantiles=self._log_fixed_quantiles[:, col],
                log_one_minus_fixed_quantiles=self._log_one_minus_fixed_quantiles[
                    :, col
                ],
                quantile_weights=self._quantile_weights[:, col],
            )

        return costs

    @property
    def min_size(self) -> int:
        """Minimum size of the interval to evaluate.

        Returns
        -------
        int
            The minimum valid size of an interval to evaluate.
        """
        # For EDF, we need at least 2 samples to compute a meaningful distribution
        if self.num_approximation_quantiles is not None:
            return self.num_approximation_quantiles + 2
        else:
            # If not fitted and no n_quantiles specified, assume a default:
            # For 12 data points, we get 10 quantiles, (ceil(4 * log(12)) = 10),
            # so we respect the requirement of having at least 2 samples
            # more than the number of quantiles.
            return 12

    def get_model_size(self, p: int) -> int:
        """Get the number of parameters in the cost function.

        Parameters
        ----------
        p : int
            Number of variables in the data.

        Returns
        -------
        int
            Number of parameters in the cost function.
        """
        # For the EDF, the model size depends on the number of quantiles?
        if self.is_fitted and self.num_approximation_quantiles_ is not None:
            return self.num_approximation_quantiles_ + 2
        elif self.num_approximation_quantiles is not None:
            return self.num_approximation_quantiles + 2
        else:
            # If not fitted or no num_approximation_quantiles specified,
            # assume a default value of 10 quantiles:
            return 10 + 2

    @classmethod
    def get_test_params(cls, parameter_set="default"):
        """Return testing parameter settings for the estimator.

        Parameters
        ----------
        parameter_set : str, default="default"
            Name of the set of test parameters to return.

        Returns
        -------
        params : dict or list of dict, default = {}
            Parameters to create testing instances of the class
        """
        fixed_samples = np.array(
            [
                -1.95996398,
                -1.64485363,
                -1.03643339,
                -0.52440051,
                0.0,
                0.52440051,
                1.03643339,
                1.64485363,
                1.95996398,
            ]
        )
        fixed_quantiles = np.array(
            [0.025, 0.05, 0.15, 0.3, 0.5, 0.7, 0.85, 0.95, 0.975]
        )
        # Define two different parameter sets for testing
        params1 = {"param": None, "use_cache": True, "num_approximation_quantiles": 10}
        params2 = {
            "param": (fixed_samples, fixed_quantiles),
            "use_cache": True,
            "num_approximation_quantiles": None,
        }
        return [params1, params2]<|MERGE_RESOLUTION|>--- conflicted
+++ resolved
@@ -127,11 +127,7 @@
 
 
 @njit
-<<<<<<< HEAD
-def make_fixed_cdf_cost_integration_weights(
-=======
 def make_fixed_cdf_cost_quantile_weights(
->>>>>>> 245af780
     fixed_quantiles: np.ndarray,
     fixed_ts: np.ndarray,
 ) -> tuple[np.ndarray, np.ndarray]:
@@ -727,26 +723,10 @@
                 dtype=np.float64,
             )
 
-<<<<<<< HEAD
-        elif self._param is not None:
-            self.fixed_samples_, self.fixed_quantiles_ = self._param
-            self._one_minus_fixed_quantiles = 1.0 - self.fixed_quantiles_
-
-            # Store the quantile integration weights for each column:
-            self._quantile_integration_weights = np.zeros(self.fixed_quantiles_.shape)
-            for col in range(self.fixed_quantiles_.shape[1]):
-                self._quantile_integration_weights[:, col] = (
-                    make_fixed_cdf_cost_integration_weights(
-                        self.fixed_quantiles_[:, col],
-                        self._one_minus_fixed_quantiles[:, col],
-                        self.fixed_samples_[:, col],
-                    )
-=======
         elif self.use_cache and self._param is not None:
             self._edf_cache = [
                 make_cumulative_edf_cache(
                     self._X[:, col], quantile_values=self.fixed_quantiles_[:, col]
->>>>>>> 245af780
                 )
                 for col in range(self._X.shape[1])
             ]
