import time

import numpy as np
import pytest
from scipy import stats

from skchange.costs._empirical_distribution_cost import (
<<<<<<< HEAD
    _approx_binomial_ll_term,
    compute_finite_difference_derivatives,
    numba_fixed_cdf_cost_cached_edf,
=======
    EmpiricalDistributionCost,
    fixed_cdf_cost_cached_edf,
>>>>>>> 4244eb21
    make_approximate_mle_edf_cost_quantile_points,
    make_cumulative_edf_cache,
    make_fixed_cdf_cost_quantile_weights,
    numba_approximate_mle_edf_cost_cached_edf,
    numpy_approximate_mle_edf_cost_cached_edf,
)
from skchange.utils.numba import njit, numba_available
from skchange.utils.numba.general import compute_finite_difference_derivatives


@njit
def evaluate_edf_of_sorted_data(
    sorted_data: np.ndarray,
    values: np.ndarray,
) -> np.ndarray:
    """
    Evaluate empirical distribution function (EDF) from sorted data.

    Parameters
    ----------
    sorted_data : np.ndarray
        The sorted data segment.
    values : np.ndarray
        The values at which to evaluate the EDF.

    Returns
    -------
    np.ndarray
        The EDF values at the specified points.
    """
    if len(sorted_data) < 2:
        raise ValueError("Data segment must contain at least two elements.")

    # Use searchsorted to find indices where each value would fit in the sorted data:
    # Effectively counts how many elements in `sorted_data` are less than
    # or equal to each value in `values`.
    indices = np.searchsorted(sorted_data, values, side="right")

    # Normalize the counts to get the EDF values:
    segment_edf_values = indices / len(sorted_data)

    return segment_edf_values


def evaluate_empirical_distribution_function(
    data: np.ndarray,
    values: np.ndarray,
) -> np.ndarray:
    """
    Evaluate the empirical distribution function (EDF) of a segment of data.

    Parameters
    ----------
    data : np.ndarray
        The data segment for which to compute the EDF.
    values : np.ndarray
        The values at which to evaluate the EDF.

    Returns
    -------
    np.ndarray
        The EDF values at the specified points.
    """
    sorted_data = np.sort(data)

    segment_edf_values = evaluate_edf_of_sorted_data(
        sorted_data,
        values,
    )

    return segment_edf_values


def direct_mle_edf_cost(
    xs: np.ndarray,
    segment_starts: np.ndarray,
    segment_ends: np.ndarray,
) -> np.ndarray:
    """Compute exact empirical distribution cost.

    This function computes the empirical distribution cost for a sequence `xs` with
    given segment cuts defined by `segment_starts` and `segment_ends`. The cost is
    computed as the integrated log-likelihood of the empirical distribution function
    (EDF) for each segment. The EDF is evaluated at the sorted values of `xs`, excluding
    the first and last samples to avoid boundary effects.

    Parameters
    ----------
    xs : np.ndarray
        The input data array.
    segment_starts : np.ndarray
        The start indices of the segments.
    segment_ends : np.ndarray
        The end indices of the segments.

    Returns
    -------
    np.ndarray
        1D array of empirical distribution costs for each segment defined by `cuts`.
    """
    assert xs.ndim == 1, "Input data must be a 1D array."
    edf_eval_points = np.sort(xs)[1:-1]  # Exclude the first and last samples
    n_samples = len(xs)
    reciprocal_full_data_cdf_weights = np.square(n_samples) / (
        np.arange(2, n_samples, dtype=np.float64)
        * np.arange(n_samples - 2, 0, -1, dtype=np.float64)
    )

    segment_costs = np.zeros(len(segment_starts), dtype=np.float64)
    for i, (segment_start, segment_end) in enumerate(zip(segment_starts, segment_ends)):
        segment_length = segment_end - segment_start
        segment_data = xs[segment_start:segment_end]

        segment_edf = evaluate_empirical_distribution_function(
            segment_data,
            edf_eval_points,
        )

        # Clip to avoid log(0) issues:
        segment_edf = np.clip(segment_edf, 1e-10, 1 - 1e-10)
        one_minus_segment_edf = 1.0 - segment_edf

        integrated_ll_at_mle = (segment_length / n_samples) * (
            np.sum(
                (
                    segment_edf * np.log(segment_edf)
                    + one_minus_segment_edf * np.log(one_minus_segment_edf)
                )
                * reciprocal_full_data_cdf_weights
            )
        )

        # The cost equals twice the negative integrated log-likelihood:
        segment_costs[i] = -2.0 * integrated_ll_at_mle

    return segment_costs


def approximate_mle_edf_cost(
    xs: np.ndarray,
    quantile_points: np.ndarray,
    segment_starts: np.ndarray,
    segment_ends: np.ndarray,
    segment_costs: np.ndarray | None = None,
    scratch_array: np.ndarray | None = None,
) -> np.ndarray:
    """Compute approximate empirical distribution cost.

    Using `num_quantiles` quantile values to approximate the empirical distribution cost
    for a sequence `xs` with given segment cuts. The cost is computed as the integrated
    log-likelihood of the empirical distribution function (EDF), approximated by
    evaluating the EDF at `num_quantiles` specific quantiles.

    Parameters
    ----------
    xs : np.ndarray
        The first sequence.
    cuts : np.ndarray
        The cut intervals to consider.
    num_quantiles : int
        The number of terms to use in the approximation.

    Returns
    -------
    np.ndarray
        1D array of empirical distribution costs for each segment defined by `cuts`.
    """
    assert xs.ndim == 1, "Input data must be a 1D array."
    n_samples = len(xs)
    num_quantiles = len(quantile_points)

    if num_quantiles <= 0:
        raise ValueError("num_quantiles must be a positive integer.")
    if num_quantiles > len(xs) - 2:
        raise ValueError(
            "num_quantiles should not be greater than the number of samples minus 2."
        )

    # Constant scaling term from the approximation:
    edf_integration_scale = -np.log(2 * n_samples - 1)

    # Initialize segment costs if not provided:
    if segment_costs is None:
        segment_costs = np.zeros(len(segment_starts), dtype=np.float64)

    if scratch_array is None:
        segment_edf_at_quantiles = np.zeros(num_quantiles, dtype=np.float64)
        one_minus_segment_edf_at_quantiles = np.zeros(num_quantiles, dtype=np.float64)
        log_segment_edf_at_quantiles = np.zeros(num_quantiles, dtype=np.float64)
    else:
        segment_edf_at_quantiles = scratch_array[0, :]
        one_minus_segment_edf_at_quantiles = scratch_array[1, :]
        log_segment_edf_at_quantiles = scratch_array[2, :]

    for i, (segment_start, segment_end) in enumerate(zip(segment_starts, segment_ends)):
        segment_length = segment_end - segment_start
        if segment_length <= 0:
            raise ValueError("Invalid segment length.")

        segment_data = xs[segment_start:segment_end]
        segment_edf_at_quantiles = evaluate_empirical_distribution_function(
            segment_data,
            quantile_points,
        )

        # Clip to within (0, 1) to avoid log(0) issues:
        np.clip(segment_edf_at_quantiles, 1e-10, 1 - 1e-10, segment_edf_at_quantiles)
        one_minus_segment_edf_at_quantiles[:] = 1.0 - segment_edf_at_quantiles[:]

        ### Begin computing integrated log-likelihood for the segment ###
        segment_ll_at_mle = 0.0

        # Compute the first term: sum(F(t))*log(F(t))
        np.log(segment_edf_at_quantiles, log_segment_edf_at_quantiles)

        # Multiply together, storing in one_minus_segment_edf_at_quantiles:
        np.multiply(
            segment_edf_at_quantiles,
            log_segment_edf_at_quantiles,
            one_minus_segment_edf_at_quantiles,
        )
        segment_ll_at_mle += np.sum(one_minus_segment_edf_at_quantiles)

        # Compute the second term: sum(1 - F(t))*log(1 - F(t))
        one_minus_segment_edf_at_quantiles[:] = 1 - segment_edf_at_quantiles
        np.log(one_minus_segment_edf_at_quantiles, log_segment_edf_at_quantiles)

        # Multiply together, storing in segment_edf_at_quantiles:
        np.multiply(
            one_minus_segment_edf_at_quantiles,
            log_segment_edf_at_quantiles,
            segment_edf_at_quantiles,
        )
        segment_ll_at_mle += np.sum(segment_edf_at_quantiles)

        segment_ll_at_mle *= (
            -2.0 * edf_integration_scale / num_quantiles
        ) * segment_length
        ### Done computing integrated log-likelihood for the segment ###

        # The cost equals twice the negative integrated log-likelihood:
        segment_costs[i] = -2.0 * segment_ll_at_mle

    return segment_costs


def fixed_cdf_empirical_distribution_cost(
    xs: np.ndarray,
    segment_starts: np.ndarray,
    segment_ends: np.ndarray,
    fixed_quantiles: np.ndarray,
    fixed_ts: np.ndarray,
    quantile_weights: np.ndarray | None = None,
) -> np.ndarray:
    """Compute the empirical distribution cost on a refernce cdf.

    This function computes the empirical distribution cost for a sequence `xs` with
    given segment cuts defined by `segment_starts` and `segment_ends`. The cost is
    computed as the integrated log-likelihood of the empirical distribution function
    (EDF) for each segment, approximated by a sum over the provided quantiles.

    Parameters
    ----------
    xs : np.ndarray
        The input data array.
    segment_starts : np.ndarray
        The start indices of the segments.
    segment_ends : np.ndarray
        The end indices of the segments.

    Returns
    -------
    np.ndarray
        1D array of empirical distribution cost evaluated for fixed cdf.
    """
    assert xs.ndim == 1, "Input data must be a 1D array."

    # Compute the integrals weights by approximating the derivative of the fixed CDF:
    if len(fixed_quantiles) < 3:
        raise ValueError("At least three fixed quantile values are required.")

    one_minus_fixed_quantiles = 1.0 - fixed_quantiles

    if quantile_weights is None:
        reciprocal_fixed_cdf_weights = 1.0 / (
            fixed_quantiles * one_minus_fixed_quantiles
        )
        fixed_quantile_derivatives = compute_finite_difference_derivatives(
            ts=fixed_ts,
            ys=fixed_quantiles,
        )
        quantile_weights = reciprocal_fixed_cdf_weights * fixed_quantile_derivatives

    segment_costs = np.zeros(len(segment_starts), dtype=np.float64)
    for i, (segment_start, segment_end) in enumerate(zip(segment_starts, segment_ends)):
        segment_length = segment_end - segment_start
        segment_data = xs[segment_start:segment_end]

        segment_edf_per_sample = evaluate_empirical_distribution_function(
            segment_data,
            fixed_ts,
        )

        # Clip to avoid log(0) issues:
        segment_edf_per_sample = np.clip(segment_edf_per_sample, 1e-10, 1 - 1e-10)
        one_minus_segment_empirical_distribution_per_sample = (
            1.0 - segment_edf_per_sample
        )

        integrated_ll_at_mle = segment_length * (
            np.sum(
                (
                    segment_edf_per_sample * np.log(fixed_quantiles)
                    + one_minus_segment_empirical_distribution_per_sample
                    * np.log(one_minus_fixed_quantiles)
                )
                * quantile_weights
            )
        )

        # The cost equals twice the negative integrated log-likelihood:
        segment_costs[i] = -2.0 * integrated_ll_at_mle

    return segment_costs


<<<<<<< HEAD
def make_approximate_mle_cost_edf_cache(
    xs: np.ndarray, num_quantiles: int
) -> np.ndarray:
    """
    Create a cache for the empirical distribution function (EDF) cost approximation.

    Parameters
    ----------
    xs : np.ndarray
        The input data array.
    num_quantiles : int
        The number of quantiles to use in the approximation.

    Returns
    -------
    np.ndarray
        A 2D array where each row corresponds to a quantile and contains the cumulative
        EDF values for the entire dataset.
    """
    if num_quantiles <= 0:
        raise ValueError("num_quantiles must be a positive integer.")
    if num_quantiles > len(xs) - 2:
        raise ValueError(
            "num_quantiles should not be greater than the number of samples minus 2."
        )

    n_samples = len(xs)
    c = -np.log(2 * n_samples - 1)  # Constant term for the approximation

    full_sample_quantiles = 1.0 / (
        1 + np.exp(c * ((2 * np.arange(1, num_quantiles + 1) - 1) / num_quantiles - 1))
    )

    # Computing quantiles (which involves sorting) is slow with Numba:
    full_sample_quantile_values = np.quantile(xs, full_sample_quantiles)

    # Create a cache for cumulative empirical distribution function (EDF) values:
    cumulative_edf_quantiles = make_cumulative_edf_cache(
        xs[:, 0], full_sample_quantile_values
    )

    return cumulative_edf_quantiles


def test_numba_vs_numpy_approximate_mle_edf_cost_cached_edf():
    """Test the performance of Numba vs NumPy implementations of the approximate MLE EDF cost."""
    xs = np.random.randn(10_000).reshape(-1, 1)
    segment_starts = np.linspace(0, len(xs) - 52, 95, dtype=int)
    segment_ends = np.linspace(52, len(xs), 95, dtype=int)
    num_quantiles = 25

    # Create a cache for the empirical distribution function (EDF) cost approximation:
    approx_cost_cache = make_approximate_mle_cost_edf_cache(xs, num_quantiles)

    # Test Numba implementation:
    # Run once to compile the Numba function:
    numba_approximate_mle_edf_cost_cached_edf(
        approx_cost_cache, segment_starts, segment_ends
    )
    start_time_numba = time.perf_counter()
    numba_costs = numba_approximate_mle_edf_cost_cached_edf(
        approx_cost_cache, segment_starts, segment_ends
    )
    end_time_numba = time.perf_counter()

    # Test NumPy implementation:
    start_time_numpy = time.perf_counter()
    numpy_costs = numpy_approximate_mle_edf_cost_cached_edf(
        approx_cost_cache, segment_starts, segment_ends
    )
    end_time_numpy = time.perf_counter()

    print(f"Numba time taken: {end_time_numba - start_time_numba:.4e} sec.")
    print(f"NumPy time taken: {end_time_numpy - start_time_numpy:.4e} sec.")

    np.testing.assert_allclose(numba_costs, numpy_costs, rtol=1.0e-3)


def test_approx_binomial_ll_term():
    """Test the binomial log-likelihood term computation."""
    # Test with a simple case
    test_points = np.linspace(1.0e-10, 1.0 - 1.0e-10, 30_000)
    approx_bin_ll_values = np.zeros(len(test_points), dtype=np.float64)
    for i, x in enumerate(test_points):
        approx_bin_ll_values[i] = _approx_binomial_ll_term(x)

    actual_bin_ll_values = test_points * np.log(test_points) + (
        1.0 - test_points
    ) * np.log(1.0 - test_points)

    # Assert that the approxmation is good to within 0.05% relative error:
    np.testing.assert_allclose(
        approx_bin_ll_values,
        actual_bin_ll_values,
        rtol=5.0e-4,
        atol=6.0e-4,
    )

    # Approximation also good to the first three decimal places:
    np.testing.assert_array_almost_equal(
        approx_bin_ll_values,
        actual_bin_ll_values,
        decimal=3,
    )


=======
>>>>>>> 4244eb21
def test_fixed_cdf_empirical_distribution_cost_vs_direct_cost():
    xs = np.array([1, 5, 2, 3, 4])
    # xs = np.arange(100)
    segment_starts = np.array([0, 3])
    segment_ends = np.array([3, 5])
    segment_starts = np.array([0])
    segment_ends = np.array([len(xs)])

    # Direct cost:
    direct_cost = direct_mle_edf_cost(xs, segment_starts, segment_ends)

    # Fixed CDF cost:
    quantile_points = np.sort(xs)[1:-1]  # Exclude first and last samples
    # quantiles = np.searchsorted(xs, quantile_values, side="right") / len(xs)
    fixed_quantiles = np.arange(2, len(xs)) / len(xs)
    fixed_cdf_cost = fixed_cdf_empirical_distribution_cost(
        xs,
        segment_starts,
        segment_ends,
        fixed_quantiles=fixed_quantiles,
        fixed_ts=quantile_points,
    )

    fixed_cdf_quantile_weights = make_fixed_cdf_cost_quantile_weights(
        fixed_quantiles=fixed_quantiles,
        quantile_points=quantile_points,
    )

    fixed_cdf_cost_cached = fixed_cdf_empirical_distribution_cost(
        xs,
        segment_starts,
        segment_ends,
        fixed_quantiles=fixed_quantiles,
        fixed_ts=quantile_points,
        quantile_weights=fixed_cdf_quantile_weights,
    )

    nudged_fixed_quantiles = fixed_quantiles + 0.05
    nudged_quantile_points = quantile_points + 0.5

    nudged_one_minus_fixed_quantiles = 1 - nudged_fixed_quantiles
    nudged_fixed_cdf_quantile_weights = make_fixed_cdf_cost_quantile_weights(
        fixed_quantiles=nudged_fixed_quantiles,
        quantile_points=nudged_quantile_points,
    )

    fixed_nudged_cdf_cost_cached = fixed_cdf_empirical_distribution_cost(
        xs,
        segment_starts,
        segment_ends,
        fixed_quantiles=nudged_fixed_quantiles,
        fixed_ts=nudged_quantile_points,
        quantile_weights=nudged_fixed_cdf_quantile_weights,
    )

    fixed_cdf_cumulative_edf_cache = make_cumulative_edf_cache(
        xs, nudged_quantile_points
    )
    log_nudged_fixed_quantiles = np.log(nudged_fixed_quantiles)
    log_one_minus_fixed_nudged_quantiles = np.log(nudged_one_minus_fixed_quantiles)

    fixed_nudged_cdf_cost_cached_v2 = numba_fixed_cdf_cost_cached_edf(
        fixed_cdf_cumulative_edf_cache,
        segment_starts=segment_starts,
        segment_ends=segment_ends,
        log_fixed_quantiles=log_nudged_fixed_quantiles,
        log_one_minus_fixed_quantiles=log_one_minus_fixed_nudged_quantiles,
        quantile_weights=nudged_fixed_cdf_quantile_weights,
    )

    print(f"Direct cost: {direct_cost}")
    print(f"Fixed CDF cost: {fixed_cdf_cost}")
    print(f"Fixed CDF cost cached: {fixed_cdf_cost_cached}")

    print(f"Nudged fixed CDF cost cached: {fixed_nudged_cdf_cost_cached}")
    print(f"Nudged Fixed CDF cost cached v2: {fixed_nudged_cdf_cost_cached_v2}")

    np.testing.assert_equal(direct_cost, fixed_cdf_cost)
    np.testing.assert_equal(direct_cost, fixed_cdf_cost_cached)

    assert (
        direct_cost != fixed_nudged_cdf_cost_cached
    ), "Direct cost should not equal the nudged fixed CDF cost."
    np.testing.assert_equal(
        fixed_nudged_cdf_cost_cached, fixed_nudged_cdf_cost_cached_v2
    )


def test_fixed_cdf_empirical_distribution_cost():
    # Test the standard normal CDF as fixed quantiles:
    quantiles = np.array([0.025, 0.05, 0.15, 0.30, 0.50, 0.70, 0.85, 0.95, 0.975])
    gaussian_quantile_ts = stats.norm.ppf(
        quantiles
    )  # Inverse CDF of the standard normal distribution

    gaussian_quantile_derivatives = stats.norm.pdf(gaussian_quantile_ts)
    approx_gaussian_quantile_derivatives = compute_finite_difference_derivatives(
        ts=gaussian_quantile_ts, ys=quantiles
    )
    np.testing.assert_allclose(
        gaussian_quantile_derivatives,
        approx_gaussian_quantile_derivatives,
        rtol=0.15,
        atol=1.0e-3,
    )

    denser_quantiles = np.exp(np.linspace(-3.0, 3.0, 100)) / (
        1.0 + np.exp(np.linspace(-3.0, 3.0, 100))
    )
    dense_quantile_ts = stats.norm.ppf(denser_quantiles)
    dense_quantile_derivatives = stats.norm.pdf(dense_quantile_ts)
    approx_dense_quantile_derivatives = compute_finite_difference_derivatives(
        ts=dense_quantile_ts, ys=denser_quantiles
    )

    # With denser sampling, much higher accuracy is expected:
    np.testing.assert_allclose(
        dense_quantile_derivatives,
        approx_dense_quantile_derivatives,
        rtol=1.0e-10,
        atol=1.0e-4,
    )

    xs = stats.norm.rvs(size=500, random_state=42)
    cdf_eval_ts = np.linspace(np.min(xs), np.max(xs), 100)

    segment_starts = np.array([0])
    segment_ends = np.array([500])

    empirical_quantiles = np.clip(
        evaluate_empirical_distribution_function(xs, cdf_eval_ts), 1e-10, 1 - 1e-10
    )
    gaussian_quantiles = stats.norm.cdf(cdf_eval_ts)
    laplace_quantiles = stats.laplace.cdf(cdf_eval_ts)

    fixed_empirical_cdf_cost = fixed_cdf_empirical_distribution_cost(
        xs,
        segment_starts,
        segment_ends,
        fixed_quantiles=empirical_quantiles,
        fixed_ts=cdf_eval_ts,
    )

    fixed_gaussian_cdf_cost = fixed_cdf_empirical_distribution_cost(
        xs,
        segment_starts,
        segment_ends,
        fixed_quantiles=gaussian_quantiles,
        fixed_ts=cdf_eval_ts,
    )

    # laplacian_quantile_ts = stats.laplace.ppf(quantiles)
    fixed_laplacian_cdf_cost = fixed_cdf_empirical_distribution_cost(
        xs,
        segment_starts,
        segment_ends,
        fixed_quantiles=laplace_quantiles,
        fixed_ts=cdf_eval_ts,
    )

    # NOTE: With the inverse-cdf weighting, the fixed laplacian CDF cost is lower.
    #       Without the weighting, we get as expected:
    #       empirical_cdf_cost < gaussian_cdf_cost < laplacian_cdf_cost.
    print(f"Fixed empirical CDF cost: {fixed_empirical_cdf_cost}")
    print(f"Fixed Gaussian CDF cost: {fixed_gaussian_cdf_cost}")
    print(f"Fixed Laplacian CDF cost: {fixed_laplacian_cdf_cost}")
    assert np.all(fixed_laplacian_cdf_cost < fixed_gaussian_cdf_cost), (
        "Laplacian CDF cost should be lower than Gaussian CDF cost,"
        " on standard normal data, with inverse-cdf weighting."
    )
    assert np.all(fixed_gaussian_cdf_cost < fixed_empirical_cdf_cost), (
        "Gaussian CDF cost should be lower than empirical CDF cost,"
        " on standard normal data, with inverse-cdf weighting."
    )


def test_evaluate_empirical_distribution_function():
    xs = np.array([1, 2, 3, 4, 5])

    edf_eval_points_1 = np.array([1.5, 2.0, 2.5, 3.0, 3.5])
    xs_edf_eval_point_quantiles = evaluate_empirical_distribution_function(
        xs, edf_eval_points_1
    )
    np.testing.assert_allclose(
        xs_edf_eval_point_quantiles,
        np.array([0.2, 0.4, 0.4, 0.6, 0.6]),
    )

    edf_eval_points_2 = np.array([1.0, 2.0, 3.0, 4.0, 5.0])
    xs_edf_eval_point_quantiles_equal = evaluate_empirical_distribution_function(
        xs, edf_eval_points_2
    )
    np.testing.assert_allclose(
        xs_edf_eval_point_quantiles_equal,
        np.array([0.2, 0.4, 0.6, 0.8, 1.0]),
    )

    # Add more tests with different data
    xs2 = np.array([1, 1, 2, 2, 3, 3])
    edf_eval_points2 = np.array([0.99, 1.99, 2.99])
    xs2_edf_eval_point_quantiles = evaluate_empirical_distribution_function(
        xs2, edf_eval_points2
    )
    np.testing.assert_allclose(
        xs2_edf_eval_point_quantiles,
        np.array([0.0, 1 / 3, 2 / 3]),
    )


def test_evaluate_edf_from_cache():
    xs = np.array([1, 2, 3, 4, 5])

    edf_eval_points_1 = np.array([1.5, 2.0, 2.5, 3.0, 3.5])
    approx_cost_cache = make_cumulative_edf_cache(xs, edf_eval_points_1)
    xs_edf_eval_point_quantiles = (
        approx_cost_cache[-1, :] - approx_cost_cache[0, :]
    ) / len(xs)
    np.testing.assert_array_equal(
        xs_edf_eval_point_quantiles,
        np.array([0.2, 0.3, 0.4, 0.5, 0.6]),
    )

    edf_eval_points_2 = np.array([1.0, 2.0, 3.0, 4.0, 5.0])
    approx_cost_cache_2 = make_cumulative_edf_cache(xs, edf_eval_points_2)
    xs_edf_eval_point_quantiles_2 = (
        approx_cost_cache_2[-1, :] - approx_cost_cache_2[0, :]
    ) / len(xs)
    np.testing.assert_array_equal(
        xs_edf_eval_point_quantiles_2,
        np.array([0.1, 0.3, 0.5, 0.7, 0.9]),
    )


@pytest.mark.parametrize(
    ["tolerance", "n_samples"], [(0.10, 60), (0.05, 120), (0.025, 1000)]
)
def test_approximate_vs_direct_cost_on_longer_data(tolerance: float, n_samples: int):
    np.random.seed(42)  # For reproducibility
    first_segment = np.random.normal(size=n_samples)
    second_segment = np.random.normal(
        size=n_samples, loc=5
    )  # Shifted mean for the second segment
    xs = np.concatenate([first_segment, second_segment]).reshape(-1, 1)

    correct_segment_starts = np.array([0, n_samples])
    correct_segment_ends = np.array([n_samples, len(xs)])
    no_change_segment_starts = np.array([0])
    no_change_segment_ends = np.array([len(xs)])

    # Suggested value based on the length of xs:
    num_quantiles = int(4 * np.log(len(xs)))

    approx_quantile_points, _ = make_approximate_mle_edf_cost_quantile_points(
        xs, num_quantiles
    )

    one_change_approx_costs = approximate_mle_edf_cost(
        xs[:, 0],
        quantile_points=approx_quantile_points[:, 0],
        segment_starts=correct_segment_starts,
        segment_ends=correct_segment_ends,
    )
    one_change_direct_costs = direct_mle_edf_cost(
        xs[:, 0], correct_segment_starts, correct_segment_ends
    )

    relative_differences = np.abs(
        (one_change_approx_costs - one_change_direct_costs) / one_change_direct_costs
    )
    assert np.all(
        relative_differences < tolerance
    ), f"Relative differences exceed {tolerance * 100}%: {relative_differences}"

    single_segment_approx_cost = approximate_mle_edf_cost(
        xs[:, 0],
        quantile_points=approx_quantile_points[:, 0],
        segment_starts=no_change_segment_starts,
        segment_ends=no_change_segment_ends,
    )
    single_segment_direct_cost = direct_mle_edf_cost(
        xs[:, 0], no_change_segment_starts, no_change_segment_ends
    )
    single_segment_relative_difference = np.abs(
        (single_segment_approx_cost[0] - single_segment_direct_cost[0])
        / single_segment_direct_cost[0]
    )
    assert single_segment_relative_difference < tolerance, (
        f"Relative difference for single segment exceeds {tolerance * 100}%: "
        f"{single_segment_relative_difference}"
    )

    assert (
        single_segment_approx_cost - np.sum(one_change_approx_costs) > 0
    ), "Approximate cost for no change should be greater than for two segments."
    assert (
        single_segment_direct_cost - np.sum(one_change_direct_costs) > 0
    ), "Direct cost for no change should be greater than for two segments."


@pytest.mark.parametrize(
    "cached_approx_cost_func",
    [
        numba_approximate_mle_edf_cost_cached_edf,
        numpy_approximate_mle_edf_cost_cached_edf,
    ],
)
@pytest.mark.parametrize(
    ["rel_tol", "n_samples"], [(5.0e-2, 60), (1.0e-3, 120), (1.0e-4, 1600)]
)
def test_approximate_vs_precached_approximate_cost(
    cached_approx_cost_func, rel_tol: float, n_samples: int
):
    np.random.seed(42)  # For reproducibility
    first_segment = np.random.normal(size=n_samples)
    second_segment = np.random.normal(size=n_samples, loc=5)
    xs = np.concatenate([first_segment, second_segment]).reshape(-1, 1)
    num_quantiles = int(4 * np.log(len(xs)))

    approx_quantile_points, _ = make_approximate_mle_edf_cost_quantile_points(
        xs, num_quantiles
    )

    correct_cuts = np.array([[0, n_samples], [n_samples, len(xs)]])
    correct_segment_starts = correct_cuts[:, 0]
    correct_segment_ends = correct_cuts[:, 1]

    no_change_cuts = np.array([[0, len(xs)]])
    no_change_segment_starts = no_change_cuts[:, 0]
    no_change_segment_ends = no_change_cuts[:, 1]

    # Compare approximate vs precached on correct cuts
    approx_costs = approximate_mle_edf_cost(
        xs[:, 0],
        quantile_points=approx_quantile_points[:, 0],
        segment_starts=correct_segment_starts,
        segment_ends=correct_segment_ends,
    )
    approx_cost_edf_cache = make_cumulative_edf_cache(xs, approx_quantile_points)
    precached_costs = cached_approx_cost_func(
        approx_cost_edf_cache, correct_segment_starts, correct_segment_ends
    )
    np.testing.assert_allclose(approx_costs, precached_costs, rtol=rel_tol)

    # Compare on single segment
    single_approx_cost = approximate_mle_edf_cost(
        xs[:, 0],
        quantile_points=approx_quantile_points[:, 0],
        segment_starts=no_change_segment_starts,
        segment_ends=no_change_segment_ends,
    )
    single_precached_cost = cached_approx_cost_func(
        approx_cost_edf_cache, no_change_segment_starts, no_change_segment_ends
    )

    np.testing.assert_allclose(single_approx_cost, single_precached_cost, rtol=rel_tol)


def test_direct_vs_approximation_runtime(n_samples=10_000):
    xs = np.random.normal(size=n_samples).reshape(-1, 1)
    per_hundred_step_cuts = np.array(
        [[i * 100, (i + 1) * 100] for i in range(len(xs) // 100)]
    )
    per_hundred_step_segment_starts = per_hundred_step_cuts[:, 0]
    per_hundred_step_segment_ends = per_hundred_step_cuts[:, 1]
    num_approx_quantiles = int(4 * np.log(n_samples))

    approx_quantile_points, _ = make_approximate_mle_edf_cost_quantile_points(
        xs, num_approx_quantiles
    )

    # - Call once in case of JIT compilation overhead:
    direct_cost = direct_mle_edf_cost(
        xs[:, 0], per_hundred_step_segment_starts, per_hundred_step_segment_ends
    )
    start_time = time.perf_counter()
    direct_cost = direct_mle_edf_cost(
        xs[:, 0], per_hundred_step_segment_starts, per_hundred_step_segment_ends
    )
    end_time = time.perf_counter()
    direct_cost_eval_time = end_time - start_time
    total_direct_cost = np.sum(direct_cost)

    assert (
        direct_cost_eval_time < 6.0e-2
    ), "Direct evaluation time should be less than 0.06 seconds."

    # Approximate evaluation:
    # - Call once in case of JIT compilation overhead:
    approximate_mle_edf_cost(
        xs[:, 0],
        quantile_points=approx_quantile_points[:, 0],
        segment_starts=per_hundred_step_segment_starts,
        segment_ends=per_hundred_step_segment_ends,
    )
    start_time = time.perf_counter()
    approx_cost = approximate_mle_edf_cost(
        xs[:, 0],
        quantile_points=approx_quantile_points[:, 0],
        segment_starts=per_hundred_step_segment_starts,
        segment_ends=per_hundred_step_segment_ends,
    )
    end_time = time.perf_counter()
    approximate_cost_eval_time = end_time - start_time
    total_approx_cost = np.sum(approx_cost)

    assert (
        approximate_cost_eval_time < 1.0e-2
    ), "Approximate evaluation time should be less than 0.01 sec."

    # Pre-caching the approximation:
    # - Call once in case of JIT compilation overhead:
    approx_cost_edf_cache = make_cumulative_edf_cache(
        xs, quantile_points=approx_quantile_points
    )
    scratch_array = np.zeros((3, len(approx_quantile_points)), dtype=np.float64)
    numba_approximate_mle_edf_cost_cached_edf(
        approx_cost_edf_cache,
        per_hundred_step_segment_starts,
        per_hundred_step_segment_ends,
        scratch_array=scratch_array,
    )

    cache_start_time = time.perf_counter()
    approx_cost_edf_cache = make_cumulative_edf_cache(
        xs, quantile_points=approx_quantile_points
    )
    cache_end_time = time.perf_counter()
    cache_creation_time = cache_end_time - cache_start_time

    if numba_available:
        start_time = time.perf_counter()
        pre_cached_cost = numba_approximate_mle_edf_cost_cached_edf(
            approx_cost_edf_cache,
            per_hundred_step_segment_starts,
            per_hundred_step_segment_ends,
            scratch_array=scratch_array,
        )
        end_time = time.perf_counter()
    else:
        start_time = time.perf_counter()
        pre_cached_cost = numpy_approximate_mle_edf_cost_cached_edf(
            approx_cost_edf_cache,
            per_hundred_step_segment_starts,
            per_hundred_step_segment_ends,
            scratch_array=scratch_array,
        )
        end_time = time.perf_counter()

    pre_cached_eval_time = end_time - start_time
    total_pre_cached_cost = np.sum(pre_cached_cost)

    if numba_available:
        max_cache_creation_time = 5.0e-2
        max_pre_cached_eval_time = 1.0e-3
    else:
        max_cache_creation_time = 5.0e-1
        max_pre_cached_eval_time = 5.0e-2

    assert (
        cache_creation_time < max_cache_creation_time
    ), f"Cache creation should take less than {max_cache_creation_time:.2e} seconds."
    assert (
        pre_cached_eval_time < max_pre_cached_eval_time
    ), f"Pre-cached eval. should take less than {max_pre_cached_eval_time:.2e} sec."

    assert np.isclose(
        total_pre_cached_cost, total_approx_cost, rtol=1.0e-4
    ), "Pre-cached approximate cost does not match approximate cost within tolerance."
    assert np.isclose(
        total_direct_cost, total_pre_cached_cost, rtol=5.0e-2
    ), "Approximate cost does not match direct cost within tolerance."


def test_make_fixed_cdf_cost_quantile_weights_raises_value_error():
    """Test raises ValueError on insufficient quantiles."""
    fixed_quantiles = np.array([0.1, 0.5])  # Fewer than 3 quantiles
    quantile_points = np.array([1.0, 2.0])  # Corresponding points

    with pytest.raises(ValueError, match="At least three fixed quantile values"):
        make_fixed_cdf_cost_quantile_weights(fixed_quantiles, quantile_points)


def test_empirical_distribution_cost_default_num_quantiles():
    """Test EmpiricalDistributionCost with default number of approximation quantiles."""
    n_samples = 100
    X = np.random.normal(size=(n_samples, 1))  # Generate random data

    # Initialize EmpiricalDistributionCost with default parameters
    cost = EmpiricalDistributionCost(param=None, num_approximation_quantiles=None)
    assert cost.min_size == 10, "Default min_size should be 10 when not fitted."
    cost.fit(X)

    # Verify the default number of approximation quantiles
    expected_num_quantiles = int(np.ceil(4 * np.log(n_samples)))
    assert (
        cost.min_size == expected_num_quantiles
    ), f"Expected min_size to be {expected_num_quantiles}, but got {cost.min_size}."
    assert (
        cost.num_quantiles_ == expected_num_quantiles
    ), f"Expected {expected_num_quantiles} quantiles, but got {cost.num_quantiles_}."


def test_min_size_is_num_approximation_quantiles():
    """Test that min_size is set to num_approximation_quantiles."""
    num_approximation_quantiles = 20
    cost = EmpiricalDistributionCost(
        param=None, num_approximation_quantiles=num_approximation_quantiles
    )
    assert (
        cost.min_size == num_approximation_quantiles
    ), f"Expected min_size to be {num_approximation_quantiles}, but got {cost.min_size}"


def test_empirical_distribution_cost_check_fixed_param_errors():
    """Test all error cases for EmpiricalDistributionCost._check_fixed_param."""
    cost = EmpiricalDistributionCost()

    X = np.random.normal(size=(100, 2))  # Example input data

    # Case 1: Fixed samples and quantiles have mismatched shapes
    fixed_samples = np.array([1, 2, 3])
    fixed_quantiles = np.array([0.1, 0.2])  # Mismatched shape
    with pytest.raises(
        ValueError, match="samples must have a corresponding fixed quantile"
    ):
        cost._check_fixed_param((fixed_samples, fixed_quantiles), X)

    # Case 2: Fixed samples are not sorted and strictly increasing
    fixed_samples = np.array([3, 2, 1])  # Not sorted
    fixed_quantiles = np.array([0.1, 0.2, 0.3])
    with pytest.raises(
        ValueError, match="Fixed samples must be sorted, and strictly increasing."
    ):
        cost._check_fixed_param((fixed_samples, fixed_quantiles), X)

    # Case 3: Fixed quantiles are not sorted and strictly increasing
    fixed_samples = np.array([1, 2, 3])
    fixed_quantiles = np.array([0.3, 0.2, 0.1])  # Not sorted
    with pytest.raises(
        ValueError, match="Fixed CDF quantiles must be sorted, and strictly increasing."
    ):
        cost._check_fixed_param((fixed_samples, fixed_quantiles), X)

    # Case 4: Fixed quantiles are not within the interval [0, 1]
    fixed_samples = np.array([1, 2, 3])
    fixed_quantiles = np.array([-0.1, 0.5, 1.1])  # Out of bounds
    with pytest.raises(
        ValueError,
        match="Fixed quantiles must be within the closed interval \\[0, 1\\]",
    ):
        cost._check_fixed_param((fixed_samples, fixed_quantiles), X)

    # Case 5: Fixed samples and quantiles are 1D but X has multiple columns
    fixed_samples = np.array([1, 2, 3])
    fixed_quantiles = np.array([0.1, 0.5, 0.9])
    X = np.random.normal(size=(100, 3))  # Multi-column data
    result_samples, result_quantiles = cost._check_fixed_param(
        (fixed_samples, fixed_quantiles), X
    )
    assert result_samples.shape == (
        3,
        3,
    ), "Fixed samples should be tiled to match the number of columns in X."
    assert result_quantiles.shape == (
        3,
        3,
    ), "Fixed quantiles should be tiled to match the number of columns in X."


def test_empirical_distribution_cost_get_model_size_raises():
    """Test get_model_size raises when cost not fitted, no quantiles specified."""
    cost = EmpiricalDistributionCost(param=None, num_approximation_quantiles=None)
    with pytest.raises(
        ValueError,
        match="The cost is not fitted, and no number of quantiles was specified",
    ):
        cost.get_model_size(p=1)


def test_empirical_distribution_cost_check_fixed_param_ndim_error():
    """Test _check_fixed_param raises, fixed_cdf_quantiles or fixed_samples ndim > 2."""
    cost = EmpiricalDistributionCost()
    X = np.random.normal(size=(100, 2))  # Example input data

    # Case 1: fixed_samples has ndim > 2
    fixed_samples = np.random.normal(size=(3, 2, 2))  # Invalid shape
    fixed_quantiles = np.random.normal(size=(3, 2, 2))  # Invalid shape
    # fixed_quantiles = np.array([0.1, 0.5, 0.9])
    with pytest.raises(
        ValueError,
        match="Fixed samples and quantiles must be 1D or 2D arrays",
    ):
        cost._check_fixed_param((fixed_samples, fixed_quantiles), X)<|MERGE_RESOLUTION|>--- conflicted
+++ resolved
@@ -5,19 +5,14 @@
 from scipy import stats
 
 from skchange.costs._empirical_distribution_cost import (
-<<<<<<< HEAD
-    _approx_binomial_ll_term,
-    compute_finite_difference_derivatives,
-    numba_fixed_cdf_cost_cached_edf,
-=======
     EmpiricalDistributionCost,
-    fixed_cdf_cost_cached_edf,
->>>>>>> 4244eb21
     make_approximate_mle_edf_cost_quantile_points,
     make_cumulative_edf_cache,
     make_fixed_cdf_cost_quantile_weights,
     numba_approximate_mle_edf_cost_cached_edf,
+    numba_fixed_cdf_cost_cached_edf,
     numpy_approximate_mle_edf_cost_cached_edf,
+    numpy_fixed_cdf_cost_cached_edf,
 )
 from skchange.utils.numba import njit, numba_available
 from skchange.utils.numba.general import compute_finite_difference_derivatives
@@ -339,115 +334,6 @@
     return segment_costs
 
 
-<<<<<<< HEAD
-def make_approximate_mle_cost_edf_cache(
-    xs: np.ndarray, num_quantiles: int
-) -> np.ndarray:
-    """
-    Create a cache for the empirical distribution function (EDF) cost approximation.
-
-    Parameters
-    ----------
-    xs : np.ndarray
-        The input data array.
-    num_quantiles : int
-        The number of quantiles to use in the approximation.
-
-    Returns
-    -------
-    np.ndarray
-        A 2D array where each row corresponds to a quantile and contains the cumulative
-        EDF values for the entire dataset.
-    """
-    if num_quantiles <= 0:
-        raise ValueError("num_quantiles must be a positive integer.")
-    if num_quantiles > len(xs) - 2:
-        raise ValueError(
-            "num_quantiles should not be greater than the number of samples minus 2."
-        )
-
-    n_samples = len(xs)
-    c = -np.log(2 * n_samples - 1)  # Constant term for the approximation
-
-    full_sample_quantiles = 1.0 / (
-        1 + np.exp(c * ((2 * np.arange(1, num_quantiles + 1) - 1) / num_quantiles - 1))
-    )
-
-    # Computing quantiles (which involves sorting) is slow with Numba:
-    full_sample_quantile_values = np.quantile(xs, full_sample_quantiles)
-
-    # Create a cache for cumulative empirical distribution function (EDF) values:
-    cumulative_edf_quantiles = make_cumulative_edf_cache(
-        xs[:, 0], full_sample_quantile_values
-    )
-
-    return cumulative_edf_quantiles
-
-
-def test_numba_vs_numpy_approximate_mle_edf_cost_cached_edf():
-    """Test the performance of Numba vs NumPy implementations of the approximate MLE EDF cost."""
-    xs = np.random.randn(10_000).reshape(-1, 1)
-    segment_starts = np.linspace(0, len(xs) - 52, 95, dtype=int)
-    segment_ends = np.linspace(52, len(xs), 95, dtype=int)
-    num_quantiles = 25
-
-    # Create a cache for the empirical distribution function (EDF) cost approximation:
-    approx_cost_cache = make_approximate_mle_cost_edf_cache(xs, num_quantiles)
-
-    # Test Numba implementation:
-    # Run once to compile the Numba function:
-    numba_approximate_mle_edf_cost_cached_edf(
-        approx_cost_cache, segment_starts, segment_ends
-    )
-    start_time_numba = time.perf_counter()
-    numba_costs = numba_approximate_mle_edf_cost_cached_edf(
-        approx_cost_cache, segment_starts, segment_ends
-    )
-    end_time_numba = time.perf_counter()
-
-    # Test NumPy implementation:
-    start_time_numpy = time.perf_counter()
-    numpy_costs = numpy_approximate_mle_edf_cost_cached_edf(
-        approx_cost_cache, segment_starts, segment_ends
-    )
-    end_time_numpy = time.perf_counter()
-
-    print(f"Numba time taken: {end_time_numba - start_time_numba:.4e} sec.")
-    print(f"NumPy time taken: {end_time_numpy - start_time_numpy:.4e} sec.")
-
-    np.testing.assert_allclose(numba_costs, numpy_costs, rtol=1.0e-3)
-
-
-def test_approx_binomial_ll_term():
-    """Test the binomial log-likelihood term computation."""
-    # Test with a simple case
-    test_points = np.linspace(1.0e-10, 1.0 - 1.0e-10, 30_000)
-    approx_bin_ll_values = np.zeros(len(test_points), dtype=np.float64)
-    for i, x in enumerate(test_points):
-        approx_bin_ll_values[i] = _approx_binomial_ll_term(x)
-
-    actual_bin_ll_values = test_points * np.log(test_points) + (
-        1.0 - test_points
-    ) * np.log(1.0 - test_points)
-
-    # Assert that the approxmation is good to within 0.05% relative error:
-    np.testing.assert_allclose(
-        approx_bin_ll_values,
-        actual_bin_ll_values,
-        rtol=5.0e-4,
-        atol=6.0e-4,
-    )
-
-    # Approximation also good to the first three decimal places:
-    np.testing.assert_array_almost_equal(
-        approx_bin_ll_values,
-        actual_bin_ll_values,
-        decimal=3,
-    )
-
-
-=======
->>>>>>> 4244eb21
 def test_fixed_cdf_empirical_distribution_cost_vs_direct_cost():
     xs = np.array([1, 5, 2, 3, 4])
     # xs = np.arange(100)
@@ -509,7 +395,7 @@
     log_nudged_fixed_quantiles = np.log(nudged_fixed_quantiles)
     log_one_minus_fixed_nudged_quantiles = np.log(nudged_one_minus_fixed_quantiles)
 
-    fixed_nudged_cdf_cost_cached_v2 = numba_fixed_cdf_cost_cached_edf(
+    fixed_nudged_cdf_cost_cached_numba = numba_fixed_cdf_cost_cached_edf(
         fixed_cdf_cumulative_edf_cache,
         segment_starts=segment_starts,
         segment_ends=segment_ends,
@@ -518,12 +404,21 @@
         quantile_weights=nudged_fixed_cdf_quantile_weights,
     )
 
+    fixed_nudged_cdf_cost_cached_numpy = numpy_fixed_cdf_cost_cached_edf(
+        fixed_cdf_cumulative_edf_cache,
+        segment_starts=segment_starts,
+        segment_ends=segment_ends,
+        log_fixed_quantiles=log_nudged_fixed_quantiles,
+        log_one_minus_fixed_quantiles=log_one_minus_fixed_nudged_quantiles,
+        quantile_weights=nudged_fixed_cdf_quantile_weights,
+    )
+
     print(f"Direct cost: {direct_cost}")
     print(f"Fixed CDF cost: {fixed_cdf_cost}")
     print(f"Fixed CDF cost cached: {fixed_cdf_cost_cached}")
 
     print(f"Nudged fixed CDF cost cached: {fixed_nudged_cdf_cost_cached}")
-    print(f"Nudged Fixed CDF cost cached v2: {fixed_nudged_cdf_cost_cached_v2}")
+    print(f"Nudged Fixed CDF cost cached v2: {fixed_nudged_cdf_cost_cached_numba}")
 
     np.testing.assert_equal(direct_cost, fixed_cdf_cost)
     np.testing.assert_equal(direct_cost, fixed_cdf_cost_cached)
@@ -532,7 +427,10 @@
         direct_cost != fixed_nudged_cdf_cost_cached
     ), "Direct cost should not equal the nudged fixed CDF cost."
     np.testing.assert_equal(
-        fixed_nudged_cdf_cost_cached, fixed_nudged_cdf_cost_cached_v2
+        fixed_nudged_cdf_cost_cached, fixed_nudged_cdf_cost_cached_numba
+    )
+    np.testing.assert_equal(
+        fixed_nudged_cdf_cost_cached, fixed_nudged_cdf_cost_cached_numpy
     )
 
 
