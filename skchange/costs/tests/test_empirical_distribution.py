--- conflicted
+++ resolved
@@ -12,13 +12,7 @@
     evaluate_empirical_distribution_function,
     make_approximate_mle_edf_cost_cache,
     make_cumulative_edf_cache,
-<<<<<<< HEAD
-    make_fixed_cdf_cost_integration_weights,
-    pre_cached_approximate_mle_edf_cost,
-    pre_cached_fixed_cdf_empirical_distribution_cost,
-=======
     make_fixed_cdf_cost_quantile_weights,
->>>>>>> 245af780
 )
 from skchange.utils.numba import numba_available
 
@@ -213,13 +207,6 @@
         quantile_weights=fixed_cdf_quantile_weights,
     )
 
-<<<<<<< HEAD
-    one_minus_fixed_quantiles = 1 - quantiles
-    fixed_cdf_quantile_weights = make_fixed_cdf_cost_integration_weights(
-        fixed_quantiles=quantiles,
-        one_minus_fixed_quantiles=one_minus_fixed_quantiles,
-        fixed_ts=quantile_ts,
-=======
     nudged_fixed_quantiles = fixed_quantiles + 0.05
     nudged_quantile_points = quantile_points + 0.5
 
@@ -227,7 +214,6 @@
     nudged_fixed_cdf_quantile_weights = make_fixed_cdf_cost_quantile_weights(
         fixed_quantiles=nudged_fixed_quantiles,
         fixed_ts=nudged_quantile_points,
->>>>>>> 245af780
     )
 
     fixed_nudged_cdf_cost_cached = fixed_cdf_empirical_distribution_cost(
