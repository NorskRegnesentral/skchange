from time import perf_counter

import numpy as np
import pytest
import scipy.linalg as sla
import scipy.stats as st
from scipy.special import digamma, gammaln

from skchange.change_detectors import PELT, MovingWindow
from skchange.costs import MultivariateTCost
from skchange.costs._multivariate_t_cost import (
    _isotropic_mv_t_dof_estimate,
    _iterative_mv_t_dof_estimate,
    _kurtosis_mv_t_dof_estimate,
    _loo_iterative_mv_t_dof_estimate,
    _multivariate_t_log_likelihood,
    _solve_for_mle_scale_matrix,
    maximum_likelihood_mv_t_scale_matrix,
)
from skchange.penalties import BICPenalty
from skchange.utils.numba import numba_available


def estimate_scale_matrix_trace_nojit(centered_samples: np.ndarray, dof: float):
    """Estimate the scale parameter of the MLE covariance matrix."""
    p = centered_samples.shape[1]
    squared_norms = np.sum(centered_samples * centered_samples, axis=1)
    z_bar = np.log(squared_norms[squared_norms > 1.0e-12]).mean()
    log_alpha = z_bar - np.log(dof) + digamma(0.5 * dof) - digamma(p / 2.0)
    return p * np.exp(log_alpha)


def initial_scale_matrix_estimate_nojit(
    centered_samples: np.ndarray,
    dof: float,
    num_zeroed_samples: int = 0,
    apply_trace_correction: bool = True,
):
    """Estimate the scale matrix given centered samples and degrees of freedom."""
    n, p = centered_samples.shape
    num_effective_samples = n - num_zeroed_samples

    sample_covariance_matrix = (
        centered_samples.T @ centered_samples
    ) / num_effective_samples

    if apply_trace_correction:
        scale_trace_estimate = estimate_scale_matrix_trace_nojit(centered_samples, dof)
        sample_covariance_matrix *= scale_trace_estimate / np.trace(
            sample_covariance_matrix
        )

    return sample_covariance_matrix


def scale_matrix_fixed_point_iteration(
    scale_matrix: np.ndarray,
    dof: float,
    centered_samples: np.ndarray,
    num_zeroed_samples: int = 0,
):
    """Compute the MLE covariance residual for a mv_t distribution."""
    n, p = centered_samples.shape

    # Subtract the number of 'zeroed' samples:
    effective_num_samples = n - num_zeroed_samples

    inv_cov_2d = sla.solve(
        scale_matrix, np.eye(p), assume_a="pos", overwrite_a=False, overwrite_b=True
    )
    z_scores = np.einsum("ij,jk,ik->i", centered_samples, inv_cov_2d, centered_samples)

    sample_weight = (p + dof) / (dof + z_scores)
    weighted_samples = centered_samples * sample_weight[:, np.newaxis]

    reconstructed_scale_matrix = (
        weighted_samples.T @ centered_samples
    ) / effective_num_samples

    return reconstructed_scale_matrix


def solve_mle_scale_matrix_nojit(
    initial_scale_matrix: np.ndarray,
    centered_samples: np.ndarray,
    dof: float,
    num_zeroed_samples: int = 0,
    max_iter: int = 50,
    abs_tol: float = 1.0e-3,
) -> np.ndarray:
    """Perform fixed point iterations for the MLE scale matrix."""
    scale_matrix = initial_scale_matrix.copy()
    temp_cov_matrix = initial_scale_matrix.copy()

    # Compute the MLE covariance matrix using fixed point iteration:
    for iteration in range(max_iter):
        temp_cov_matrix = scale_matrix_fixed_point_iteration(
            scale_matrix=scale_matrix,
            dof=dof,
            centered_samples=centered_samples,
            num_zeroed_samples=num_zeroed_samples,
        )

        # Note: 'ord = None' computes the Frobenius norm.
        residual = np.linalg.norm(temp_cov_matrix - scale_matrix, ord=None)

        scale_matrix = temp_cov_matrix.copy()
        if residual < abs_tol:
            break

    return scale_matrix, iteration


def maximum_likelihood_scale_matrix_nojit(
    centered_samples: np.ndarray,
    dof: float,
    abs_tol: float = 1.0e-3,
    max_iter: int = 50,
    num_zeroed_samples: int = 0,
    initial_trace_correction: bool = True,
) -> np.ndarray:
    """Compute the MLE scale matrix for a multivariate t-distribution.

    Parameters
    ----------
    centered_samples : np.ndarray
        The centered samples from the multivariate t-distribution.
    dof : float
        The degrees of freedom of the multivariate t-distribution.

    Returns
    -------
    np.ndarray
        The MLE covariance matrix of the multivariate t-distribution.
    """
    # Initialize the scale matrix:
    mle_scale_matrix = initial_scale_matrix_estimate_nojit(
        centered_samples,
        dof,
        num_zeroed_samples=num_zeroed_samples,
        apply_trace_correction=initial_trace_correction,
    )

    mle_scale_matrix, inner_iterations = solve_mle_scale_matrix_nojit(
        initial_scale_matrix=mle_scale_matrix,
        centered_samples=centered_samples,
        dof=dof,
        num_zeroed_samples=num_zeroed_samples,
        max_iter=max_iter,
        abs_tol=abs_tol,
    )

    return mle_scale_matrix


def approximate_mv_t_scale_matrix_gradient(
    scale_matrix: np.ndarray,
    centered_samples: np.ndarray,
    dof: float,
    epsilon: float = 1e-4,
):
    """
    Approximate the gradient of the scale matrix.

    Parameters
    ----------
    centered_samples : `np.ndarray`
        Centered samples.
    scale_matrix : `np.ndarray`
        Scale matrix.
    epsilon : `float`, optional (default=1e-4)
        Epsilon.

    Returns
    -------
    grad : `np.ndarray`
        Gradient.
    """
    p = centered_samples.shape[1]
    grad = np.zeros((p, p))

    for i in range(p):
        for j in range(p):
            scale_matrix_plus = scale_matrix.copy()
            scale_matrix_plus[i, j] += epsilon

            scale_matrix_minus = scale_matrix.copy()
            scale_matrix_minus[i, j] -= epsilon

            ll_plus = st.multivariate_t.logpdf(
                centered_samples, loc=np.zeros(p), shape=scale_matrix_plus, df=dof
            ).sum()
            ll_minus = st.multivariate_t.logpdf(
                centered_samples, loc=np.zeros(p), shape=scale_matrix_minus, df=dof
            ).sum()

            grad[i, j] = (ll_plus - ll_minus) / (2 * epsilon)

    return grad


def _multivariate_t_log_likelihood_like_scipy(
    scale_matrix, centered_samples: np.ndarray, dof: float
) -> float:
    """Calculate the log likelihood of a multivariate t-distribution.

    Directly from the definition of the multivariate t-distribution.
    Mirroring the scipy implementation of the multivariate t-distribution.
    Source: https://en.wikipedia.org/wiki/Multivariate_t-distribution

    Parameters
    ----------
    scale_matrix : np.ndarray
        The scale matrix of the multivariate t-distribution.
    centered_samples : np.ndarray
        The centered samples from the multivariate t-distribution.
    dof : float
        The degrees of freedom of the multivariate t-distribution.

    Returns
    -------
    float
        The log likelihood of the multivariate t-distribution.
    """
    num_samples, sample_dim = centered_samples.shape

    # Compute the log likelihood of the segment using numba, but similar to scipy:
    scale_spectrum, scale_eigvecs = np.linalg.eigh(scale_matrix)
    log_det_scale_matrix = np.sum(np.log(scale_spectrum))

    scale_sqrt_inv = np.multiply(scale_eigvecs, 1.0 / np.sqrt(scale_spectrum))
    mahalonobis_distances = np.square(np.dot(centered_samples, scale_sqrt_inv)).sum(
        axis=-1
    )

    # Normalization constants:
    exponent = 0.5 * (dof + sample_dim)
    A = gammaln(exponent)
    B = gammaln(0.5 * dof)
    C = 0.5 * sample_dim * np.log(dof * np.pi)
    D = 0.5 * log_det_scale_matrix
    normalization_contribution = num_samples * (A - B - C - D)

    sample_contributions = -exponent * np.log1p(mahalonobis_distances / dof)

    total_log_likelihood = normalization_contribution + sample_contributions.sum()

    return total_log_likelihood


def test_mv_t_log_likelihood(seed=4125, num_samples=100, p=8, t_dof=5.0):
    # TODO: Parametrize and test over wide range of input values.
    np.random.seed(seed)

    mv_t_samples = st.multivariate_t(loc=np.zeros(p), shape=np.eye(p), df=t_dof).rvs(
        num_samples
    )

    sample_medians = np.median(mv_t_samples, axis=0)
    X_centered = mv_t_samples - sample_medians
    mle_scale_matrix = maximum_likelihood_mv_t_scale_matrix(
        X_centered, t_dof, abs_tol=1.0e-6, rel_tol=0.0, max_iter=50
    )

    ll_scipy = (
        st.multivariate_t(loc=sample_medians, shape=mle_scale_matrix, df=t_dof)
        .logpdf(mv_t_samples)
        .sum()
    )

    ll_manual_scipy = _multivariate_t_log_likelihood_like_scipy(
        scale_matrix=mle_scale_matrix, centered_samples=X_centered, dof=t_dof
    )

    ll_numba = _multivariate_t_log_likelihood(
        scale_matrix=mle_scale_matrix, centered_samples=X_centered, dof=t_dof
    )
    ll_differences = np.diff(np.array([ll_scipy, ll_manual_scipy, ll_numba, ll_scipy]))

    np.testing.assert_allclose(ll_differences, 0, atol=1e-4)


def test_scale_matrix_mle(seed=4125):
    """Test scale matrix MLE."""
    # TODO: Parametrize and test over wide range of input values.
    np.random.seed(seed)
    n_samples = 50
    p = 3
    t_dof = 5.0

    random_nudge = np.random.randn(p).reshape(-1, 1)
    true_scale_matrix = np.eye(p) + 0.5 * random_nudge @ random_nudge.T

    true_mean = np.arange(p) * (-1 * np.ones(p)).cumprod()

    mv_t_samples = st.multivariate_t(
        loc=true_mean, shape=true_scale_matrix, df=t_dof
    ).rvs(n_samples)

    sample_medians = np.median(mv_t_samples, axis=0)
    centered_samples = mv_t_samples - sample_medians

    # Estimate the scale matrix:
    mle_scale_matrix = maximum_likelihood_scale_matrix_nojit(
        centered_samples, t_dof, abs_tol=1.0e-6
    )

    # Compute approximate gradients:
    mle_scale_matrix_grad = approximate_mv_t_scale_matrix_gradient(
        mle_scale_matrix, centered_samples, t_dof
    )
    true_scale_matrix_grad = approximate_mv_t_scale_matrix_gradient(
        true_scale_matrix, centered_samples, t_dof
    )

    # Assure that the MLE scale matrix gradient is close to zero:
    np.testing.assert_allclose(mle_scale_matrix_grad, 0.0, atol=1e-5)

    # Assure that the norm of the gradient for the true scale matrix is larger:
    assert np.linalg.norm(true_scale_matrix_grad) > np.linalg.norm(
        mle_scale_matrix_grad
    ), "True scale matrix gradient is not larger than the MLE gradient."

    # Assure that we've increased the log-likelihood with the MLE scale matrix:
    true_scale_matrix_ll = st.multivariate_t.logpdf(
        centered_samples, loc=np.zeros(p), shape=true_scale_matrix, df=t_dof
    ).sum()

    mle_scale_matrix_ll = st.multivariate_t.logpdf(
        centered_samples, loc=np.zeros(p), shape=mle_scale_matrix, df=t_dof
    ).sum()

    assert mle_scale_matrix_ll > true_scale_matrix_ll, (
        "MLE log-likelihood is not maximal."
    )


def test_loo_scale_matrix_mle(seed=4125):
    """Test leave-one-out scale matrix MLE."""
    np.random.seed(seed)
    n_samples = 50
    p = 3
    t_dof = 5.0
    mle_scale_abs_tol = 1.0e-6

    # Test the leave-one-out MLE scale matrix on a subset of the samples:
    num_test_indices = 10

    random_nudge = np.random.randn(p).reshape(-1, 1)
    true_scale_matrix = np.eye(p) + 0.5 * random_nudge @ random_nudge.T

    true_mean = np.arange(p) * (-1 * np.ones(p)).cumprod()

    mv_t_samples = st.multivariate_t(
        loc=true_mean, shape=true_scale_matrix, df=t_dof
    ).rvs(n_samples)

    sample_medians = np.median(mv_t_samples, axis=0)
    centered_samples = mv_t_samples - sample_medians

    loo_indices = np.random.choice(n_samples, num_test_indices, replace=False)
    for loo_index in loo_indices:
        loo_centered_samples = np.delete(centered_samples, loo_index, axis=0)
        direct_loo_mle_scale = maximum_likelihood_mv_t_scale_matrix(
            loo_centered_samples,
            t_dof,
            abs_tol=mle_scale_abs_tol,
            rel_tol=0.0,
            max_iter=100,
        )

        index_loo_mle_scale = maximum_likelihood_mv_t_scale_matrix(
            centered_samples,
            t_dof,
            loo_index=loo_index,
            abs_tol=mle_scale_abs_tol,
            rel_tol=0.0,
            max_iter=100,
        )

        np.testing.assert_allclose(
            direct_loo_mle_scale, index_loo_mle_scale, atol=1e-16
        )


def test_scale_matrix_numba_benchmark(
    n_trials=10,
    n_samples=1_000,
    p=3,
    t_dof=5.0,
    initial_trace_correction=True,
    verbose=False,
):
    """Benchmark numba vs non-numba scale matrix computation."""
    if not numba_available:
        pytest.skip("Numba not available, cannot test benchmark.")

    times_njit = []
    times_normal = []

    for seed in range(n_trials):
        np.random.seed(seed)

        # Generate test data
        random_nudge = np.random.randn(p).reshape(-1, 1)
        true_scale_matrix = np.eye(p) + 0.5 * random_nudge @ random_nudge.T
        true_mean = np.arange(p) * (-1 * np.ones(p)).cumprod()
        mv_t_samples = st.multivariate_t(
            loc=true_mean, shape=true_scale_matrix, df=t_dof
        ).rvs(n_samples)
        centered_samples = mv_t_samples - np.median(mv_t_samples, axis=0)

        if seed == 0:
            # Ensure compilation time is not measured:
            maximum_likelihood_mv_t_scale_matrix(
                centered_samples,
                t_dof,
                abs_tol=1.0e-9,
                rel_tol=0.0,
                max_iter=100,
            )

        # Time numba version
        start = perf_counter()
        numba_mle_scale_matrix = maximum_likelihood_mv_t_scale_matrix(
            centered_samples,
            t_dof,
            abs_tol=1.0e-9,
            rel_tol=0.0,
            max_iter=100,
        )
        end = perf_counter()
        times_njit.append(end - start)

        # Time nojit version
        start = perf_counter()
        nojit_mle_scale_matrix = maximum_likelihood_scale_matrix_nojit(
            centered_samples,
            t_dof,
            initial_trace_correction=initial_trace_correction,
            abs_tol=1.0e-9,
        )
        end = perf_counter()
        times_normal.append(end - start)

        # Assert numba version is close to normal version:
        np.testing.assert_allclose(
            numba_mle_scale_matrix, nojit_mle_scale_matrix, atol=1e-9
        )

    # Assert numba version is faster on average:
    mean_numba_time = np.mean(times_njit)
    mean_normal_time = np.mean(times_normal)
    numba_speedup = mean_normal_time / mean_numba_time

    if verbose:
        print(f"Mean time normal: {mean_normal_time:.3e}")
        print(f"Mean time numba: {mean_numba_time:.3e}")
        print(f"Numba speedup: {numba_speedup:.3f}")

    assert numba_speedup > 1, "Numba version should be faster"


def test_isotropic_and_kurtosis_t_dof_estimates():
    seed = 4125
    n_samples = 1000
    p = 5
    t_dof = 5.0

    np.random.seed(seed)

    # Spd covariance matrix:
    random_nudge = np.random.randn(p).reshape(-1, 1)
    cov = np.eye(p) + 0.5 * random_nudge @ random_nudge.T

    mean = np.arange(p) * (-1 * np.ones(p)).cumprod()

    mv_t_dist = st.multivariate_t(loc=mean, shape=cov, df=t_dof)
    mv_t_samples = mv_t_dist.rvs(n_samples)

    sample_medians = np.median(mv_t_samples, axis=0)
    centered_samples = mv_t_samples - sample_medians

    # Test isotropic estimate:
    isotropic_dof = _isotropic_mv_t_dof_estimate(
        centered_samples, infinite_dof_threshold=50.0
    )
    assert isotropic_dof > 0, "Isotropic dof estimate should be positive."
    assert np.abs(isotropic_dof - t_dof) < 1.0, "Isotropic dof estimate is off."

    # Test kurtosis estimate:
    kurtosis_dof = _kurtosis_mv_t_dof_estimate(
        centered_samples, infinite_dof_threshold=50.0
    )
    assert kurtosis_dof > 0, "Kurtosis dof estimate should be positive."
    assert np.abs(kurtosis_dof - t_dof) < 1.0, "Kurtosis dof estimate is off."


def test_iso_and_kurt_dof_estimates_on_gaussian_data():
    seed = 0
    np.random.seed(seed)
    n_samples = 500
    p = 2
    t_dof = 5.0

    mv_t_samples = st.multivariate_t.rvs(
        df=t_dof, loc=np.zeros(p), shape=np.eye(p), size=n_samples
    )

    mv_normal_samples = st.multivariate_normal.rvs(
        mean=np.zeros(p), cov=np.eye(p), size=n_samples
    )

    mv_t_kurt_dof_est = _kurtosis_mv_t_dof_estimate(
        mv_t_samples, infinite_dof_threshold=50.0
    )
    assert np.isfinite(mv_t_kurt_dof_est) and (mv_t_kurt_dof_est > 0.0), (
        "Kurtosis dof estimate should be finite on multivariate t samples."
    )

    mv_t_isotropic_dof_est = _isotropic_mv_t_dof_estimate(
        mv_t_samples, infinite_dof_threshold=50.0
    )
    assert np.isfinite(mv_t_isotropic_dof_est) and (mv_t_isotropic_dof_est > 0.0), (
        "Isotropic dof estimate should be finite on multivariate t samples."
    )

    normal_kurt_dof_est = _kurtosis_mv_t_dof_estimate(
        mv_normal_samples, infinite_dof_threshold=50.0
    )
    assert np.isposinf(normal_kurt_dof_est), (
        "Kurtosis dof estimate should be infinite on Gaussian data."
    )

    normal_isotropic_dof_est = _isotropic_mv_t_dof_estimate(
        mv_normal_samples, infinite_dof_threshold=50.0
    )
    assert np.isposinf(normal_isotropic_dof_est), (
        "Isotropic dof estimate should be infinite on Gaussian data."
    )


def test_iterative_t_dof_estimate():
    seed = 4125
    n_samples = 150
    p = 5
    t_dof = 5.0

    np.random.seed(seed)

    # Spd covariance matrix:
    random_nudge = np.random.randn(p).reshape(-1, 1)
    cov = np.eye(p) + 0.5 * random_nudge @ random_nudge.T

    mean = np.arange(p) * (-1 * np.ones(p)).cumprod()

    mv_t_dist = st.multivariate_t(loc=mean, shape=cov, df=t_dof)
    mv_t_samples = mv_t_dist.rvs(n_samples)

    sample_medians = np.median(mv_t_samples, axis=0)
    centered_samples = mv_t_samples - sample_medians

    # Test data-driven estimate:
    initial_t_dof_estimate = 10.0
    iterative_dof_estimate = _iterative_mv_t_dof_estimate(
        centered_samples,
        initial_dof=initial_t_dof_estimate,
        infinite_dof_threshold=50.0,
        dof_max_iter=100,
        mle_scale_abs_tol=1.0e-6,
        mle_scale_rel_tol=0.0,
        mle_scale_max_iter=100,
    )
    assert iterative_dof_estimate > 0, "Data-driven dof estimate should be positive."
    assert np.abs(iterative_dof_estimate - t_dof) < 1.0, (
        "Data-driven dof estimate is off."
    )


def test_loo_iterative_t_dof_estimate():
    seed = 4125
    n_samples = 200
    p = 5
    t_dof = 5.0

    np.random.seed(seed)

    # Spd covariance matrix:
    random_nudge = np.random.randn(p).reshape(-1, 1)
    cov = np.eye(p) + 0.5 * random_nudge @ random_nudge.T

    mean = np.arange(p) * (-1 * np.ones(p)).cumprod()

    mv_t_dist = st.multivariate_t(loc=mean, shape=cov, df=t_dof)
    mv_t_samples = mv_t_dist.rvs(n_samples)

    sample_medians = np.median(mv_t_samples, axis=0)
    centered_samples = mv_t_samples - sample_medians

    # Test data-driven estimate:
    initial_t_dof_estimate = 10.0
    loo_iterative_dof = _loo_iterative_mv_t_dof_estimate(
        centered_samples,
        initial_dof=initial_t_dof_estimate,
        infinite_dof_threshold=50.0,
        mle_scale_abs_tol=1.0e-6,
        mle_scale_rel_tol=0.0,
        mle_scale_max_iter=100,
    )
    assert loo_iterative_dof > 0, "LOO data-driven dof estimate should be positive."
    assert np.abs(loo_iterative_dof - t_dof) < 0.15, (
        "LOO data-driven dof estimate is off."
    )


def test_iterative_dof_estimate_returns_inf_on_gaussian_data():
    seed = 4125
    n_samples = 150
    p = 5

    np.random.seed(seed)

    mean = np.arange(p) * (-1 * np.ones(p)).cumprod()
    cov = np.eye(p)

    mv_normal_samples = st.multivariate_normal(mean=mean, cov=cov).rvs(n_samples)

    sample_medians = np.median(mv_normal_samples, axis=0)
    centered_samples = mv_normal_samples - sample_medians

    # Test data-driven estimate:
    initial_t_dof_estimate = 4.0
    iterative_dof_estimate = _iterative_mv_t_dof_estimate(
        centered_samples,
        initial_dof=initial_t_dof_estimate,
        infinite_dof_threshold=50.0,
        dof_max_iter=100,
        mle_scale_abs_tol=1.0e-6,
        mle_scale_rel_tol=0.0,
        mle_scale_max_iter=100,
    )

    assert np.isposinf(iterative_dof_estimate), (
        "Dof estimate should be infinite on Gaussian data."
    )


def test_loo_iterative_dof_estimate_returns_inf_on_gaussian_data():
    seed = 4125
    n_samples = 500
    p = 5

    np.random.seed(seed)

    mean = np.arange(p) * (-1 * np.ones(p)).cumprod()
    cov = np.eye(p)

    mv_normal_samples = st.multivariate_normal(mean=mean, cov=cov).rvs(n_samples)

    sample_medians = np.median(mv_normal_samples, axis=0)
    centered_samples = mv_normal_samples - sample_medians

    initial_t_dof_estimate = 4.0
    loo_iterative_dof = _loo_iterative_mv_t_dof_estimate(
        centered_samples,
        initial_dof=initial_t_dof_estimate,
        infinite_dof_threshold=50.0,
        dof_max_iter=100,
        mle_scale_abs_tol=1.0e-6,
        mle_scale_rel_tol=0.0,
        mle_scale_max_iter=100,
    )

    assert np.isposinf(loo_iterative_dof), (
        "Dof estimate should be infinite on Gaussian data."
    )


def test_MultiVariateTCost_with_PELT(
    seed=5212,
    n_samples=200,
    p=5,
    t_dof=5.0,
    cost_dof=None,
    mle_scale_abs_tol=1.0e-3,
    mle_scale_rel_tol=1.0e-2,
):
    np.random.seed(seed)

    mean_1 = np.arange(p) * (-1 * np.ones(p)).cumprod()
    scale_1 = np.eye(p)

    mv_t_1_samples = st.multivariate_t(loc=mean_1, shape=scale_1, df=t_dof).rvs(
        n_samples
    )

    mean_2 = mean_1 + 1.0
    scale_2 = np.eye(p)
    scale_2[0, 0] = 10.0
    mv_t_2_samples = st.multivariate_t(loc=mean_2, shape=scale_2, df=t_dof).rvs(
        n_samples
    )

    X = np.vstack([mv_t_1_samples, mv_t_2_samples])

    mv_t_cost = MultivariateTCost(
        fixed_dof=cost_dof,
        mle_scale_abs_tol=mle_scale_abs_tol,
        mle_scale_rel_tol=mle_scale_rel_tol,
    )
    change_detector = PELT(
        cost=mv_t_cost,
        min_segment_length=2 * p + 1,
        # penalty=70.0,
        penalty=BICPenalty()
    )

    segmentation = change_detector.fit_transform(X)
    change_points = change_detector.dense_to_sparse(segmentation)

    print(f"Change points: {change_points}")
    print(f"Estimated dof: {change_detector._penalised_cost.scorer_.dof_}")

    assert len(change_points) == 1, "Only one change point should be detected."
<<<<<<< HEAD
    assert change_points.loc[0, "ilocs"] == n_samples, (
        "Change point should be at the end of the first segment."
    )
    assert np.isfinite(mv_t_cost.dof_), "Fitted dof should be finite."
=======
    assert (
        change_points.loc[0, "ilocs"] == n_samples
    ), "Change point should be at the end of the first segment."
    assert np.isfinite(
        change_detector._penalised_cost.scorer_.dof_
    ), "Fitted dof should be finite."
>>>>>>> 916b9e39


def test_MultiVariateTCost_with_moving_window(
    seed=5212, n_samples=200, p=5, t_dof=5.0, cost_dof=None
):
    np.random.seed(seed)

    mean_1 = np.arange(p) * (-1 * np.ones(p)).cumprod()
    scale_1 = np.eye(p)

    mv_t_1_samples = st.multivariate_t(loc=mean_1, shape=scale_1, df=t_dof).rvs(
        n_samples
    )

    mean_2 = mean_1 + 1.0
    scale_2 = np.eye(p)
    scale_2[0, 0] = 10.0
    mv_t_2_samples = st.multivariate_t(loc=mean_2, shape=scale_2, df=t_dof).rvs(
        n_samples
    )

    X = np.vstack([mv_t_1_samples, mv_t_2_samples])

    t_cost = MultivariateTCost(fixed_dof=cost_dof)
    change_detector = MovingWindow(change_score=t_cost, bandwidth=int(0.8 * n_samples))

    segmentation = change_detector.fit_transform(X)
    change_points = change_detector.dense_to_sparse(segmentation)

    print(f"Change points: {change_points}")
    print(f"Estimated dof: {change_detector._penalised_score.scorer_.cost_.dof_}")

    assert len(change_points) == 1, "Only one change point should be detected."
<<<<<<< HEAD
    assert change_points.loc[0, "ilocs"] == n_samples, (
        "Change point should be at the end of the first segment."
    )
    assert np.isfinite(t_cost.dof_), "Fitted dof should be finite."
=======
    assert (
        change_points.loc[0, "ilocs"] == n_samples
    ), "Change point should be at the end of the first segment."
    assert np.isfinite(
        change_detector._penalised_score.scorer_.cost_.dof_
    ), "Fitted dof should be finite."
>>>>>>> 916b9e39


def test_min_size_not_fitted():
    """Test that min_size returns None when MultivariateTCost is not fitted."""
    cost = MultivariateTCost()
    assert cost.min_size is None, "min_size should be None when the cost is not fitted."


def test_setting_fixed_dof():
    """Test that min_size returns None when MultivariateTCost is not fitted."""
    cost = MultivariateTCost(fixed_dof=5.0)
    assert cost.fixed_dof == 5.0, "Fixed dof should be set to 5.0."

    cost.fit(np.random.randn(100, 5))
    assert cost.dof_ == 5.0, "Fitted dof should be finite."


def test_nan_dof_raises_value_error():
    """Test that constructing MvTCost with nan dof raises ValueError."""
    with pytest.raises(
        ValueError,
        match="fixed_dof must be in",
    ):
        MultivariateTCost(fixed_dof=np.nan)


def test_fit_raises_value_error_for_non_positive_definite_scale_matrix():
    """Test that fit raises ValueError for non-positive definite scale matrix."""
    non_positive_definite_matrix = np.array([[1, 2], [2, 1]])
    cost = MultivariateTCost(param=(np.zeros(2), non_positive_definite_matrix))
    X = np.random.randn(100, 2)

    with pytest.raises(
        ValueError, match="covariance matrix must be positive definite."
    ):
        cost.fit(X)


def test_iterative_mv_t_dof_estimate_returns_inf_for_high_initial_dof():
    """Test that _iterative_mv_t_dof_estimate returns np.inf for high initial dof."""
    centered_samples = np.random.randn(100, 5)
    initial_dof = 100.0
    infinite_dof_threshold = 50.0

    dof_estimate = _iterative_mv_t_dof_estimate(
        centered_samples=centered_samples,
        initial_dof=initial_dof,
        infinite_dof_threshold=infinite_dof_threshold,
        mle_scale_abs_tol=1.0e-6,
        mle_scale_rel_tol=0.0,
        mle_scale_max_iter=100,
    )

    assert np.isposinf(dof_estimate), (
        "Dof estimate should be infinite for high initial dof."
    )


def test_multivariate_t_log_likelihood_returns_nan_for_non_pos_def_scale_matrix():
    """Test that log likelihood returns np.nan for non-pos. def. scale matrix."""
    non_positive_definite_matrix = np.array([[1, 2], [2, 1]], dtype=np.float64)
    centered_samples = np.random.randn(100, 2)
    dof = 5.0

    log_likelihood = _multivariate_t_log_likelihood(
        scale_matrix=non_positive_definite_matrix,
        centered_samples=centered_samples,
        dof=dof,
    )

    assert np.isnan(log_likelihood), (
        "Log likelihood should be np.nan for non-positive definite scale matrix."
    )


def test_solve_for_mle_scale_matrix_throws_value_error_if_max_iter_reached():
    """Test that _solve_for_mle_scale_matrix throws if max_iter is reached."""
    centered_samples = np.random.randn(100, 5)
    initial_scale_matrix = np.eye(5)
    dof = 5.0
    max_iter = 1  # Set max_iter to a low value to force the error

    with pytest.raises(RuntimeError, match="Maximum number of iterations reached"):
        _solve_for_mle_scale_matrix(
            initial_scale_matrix=initial_scale_matrix,
            centered_samples=centered_samples,
            dof=dof,
            max_iter=max_iter,
            abs_tol=1.0e-3,
            rel_tol=1.0e-3,
        )


def test_fixed_params_cost_higher_than_optim_param():
    """Test that fixed params cost is higher than optim param."""
    np.random.seed(4125)
    n_samples = 1000
    p = 5
    t_dof = 5.0

    fixed_loc = np.zeros(p)
    fixed_shape = np.eye(p) + 0.25 * np.random.randn(p, p)
    fixed_shape = 0.5 * (fixed_shape + fixed_shape.T)
    mv_t_samples = st.multivariate_t(loc=fixed_loc, shape=fixed_shape, df=t_dof).rvs(
        n_samples
    )

    cost_eval_intervals = np.array(
        [[0, n_samples], [0, n_samples // 2], [n_samples // 2, n_samples]]
    )

    # Compute the cost with fixed params and estimated dof
    fixed_params = (fixed_loc, np.eye(p))
    fixed_cost = MultivariateTCost(param=fixed_params)
    fixed_cost.fit(mv_t_samples)
    fixed_cost_evals = fixed_cost.evaluate(cost_eval_intervals)

    # Compute the cost with estimated params and dof:
    optim_cost = MultivariateTCost()
    optim_cost.fit(mv_t_samples)
    optim_cost_evals = optim_cost.evaluate(cost_eval_intervals)

    assert np.all(optim_cost_evals < fixed_cost_evals), "Fixed cost should be higher."
    assert fixed_cost.dof_ == optim_cost.dof_, "Estimated dof should be identical."<|MERGE_RESOLUTION|>--- conflicted
+++ resolved
@@ -722,19 +722,12 @@
     print(f"Estimated dof: {change_detector._penalised_cost.scorer_.dof_}")
 
     assert len(change_points) == 1, "Only one change point should be detected."
-<<<<<<< HEAD
-    assert change_points.loc[0, "ilocs"] == n_samples, (
-        "Change point should be at the end of the first segment."
-    )
-    assert np.isfinite(mv_t_cost.dof_), "Fitted dof should be finite."
-=======
     assert (
         change_points.loc[0, "ilocs"] == n_samples
     ), "Change point should be at the end of the first segment."
     assert np.isfinite(
         change_detector._penalised_cost.scorer_.dof_
     ), "Fitted dof should be finite."
->>>>>>> 916b9e39
 
 
 def test_MultiVariateTCost_with_moving_window(
@@ -768,19 +761,12 @@
     print(f"Estimated dof: {change_detector._penalised_score.scorer_.cost_.dof_}")
 
     assert len(change_points) == 1, "Only one change point should be detected."
-<<<<<<< HEAD
-    assert change_points.loc[0, "ilocs"] == n_samples, (
-        "Change point should be at the end of the first segment."
-    )
-    assert np.isfinite(t_cost.dof_), "Fitted dof should be finite."
-=======
     assert (
         change_points.loc[0, "ilocs"] == n_samples
     ), "Change point should be at the end of the first segment."
     assert np.isfinite(
         change_detector._penalised_score.scorer_.cost_.dof_
     ), "Fitted dof should be finite."
->>>>>>> 916b9e39
 
 
 def test_min_size_not_fitted():
