--- conflicted
+++ resolved
@@ -1083,12 +1083,8 @@
     .. [2] Ollila, Esa, & Palomar, Daniel P. & Pascal, Frédéric. (2020). Shrinking the
        Eigenvalues of M-Estimators of Covariance Matrix. IEEE Transactions on Signal
        Processing, 256-269.
-<<<<<<< HEAD
-    .. [3] Pascal, Frédéric & Ollila, Esa & Palomar, Daniel P. (2021). Improved
-=======
 
     .. [3] Pascal, Frédéric & Ollila, Esa & Palomar, Daniel P. (2021) Improved
->>>>>>> 2898620a
        Estimation of the Degree of Freedom Parameter of Multivariate T-Distribution.
        In 2021 29th European Signal Processing Conference (EUSIPCO), 860-864.
     """
