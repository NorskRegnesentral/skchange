--- conflicted
+++ resolved
@@ -73,12 +73,7 @@
         raise ValueError(message)
 
 
-<<<<<<< HEAD
-
-def anomaly_score_factory(score: Union[str, Tuple[Callable, Callable]]):
-=======
 def anomaly_score_factory(score: Union[str, tuple[Callable, Callable]]):
->>>>>>> b0c83229
     """Return anomaly score function and its initializer.
 
     Parameters
