--- conflicted
+++ resolved
@@ -78,11 +78,7 @@
     def __init__(self):
         self._is_fitted = False
         self._X = None
-<<<<<<< HEAD
-        self._required_cut_size: int | None = None
-=======
         self._required_cut_size = None
->>>>>>> 2ef62f68
 
         super().__init__()
 
