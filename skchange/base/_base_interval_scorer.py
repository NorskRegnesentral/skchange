"""Interval scorer base class.

    class name: BaseIntervalScorer

Scitype defining methods:
    fitting                         - fit(self, X, y=None)
    evaluating                      - evaluate(self, cuts)

Needs to be implemented for a concrete interval scorer:
    _fit(self, X, y=None)
    _evaluate(self, cuts)

Recommended but optional to implement for a concrete detector:
    min_size(self)
    get_model_size(self, p)
"""

__author__ = ["Tveten", "johannvk", "fkiraly"]
__all__ = ["BaseIntervalScorer"]

import numpy as np
import pandas as pd
from numpy.typing import ArrayLike
from sktime.base import BaseEstimator
from sktime.utils.validation.series import check_series

from skchange.utils.validation.cuts import check_cuts_array
from skchange.utils.validation.data import as_2d_array


class BaseIntervalScorer(BaseEstimator):
    """Base class template for interval scorers.

    This is a common base class for costs, change scores, and anomaly scores. It is used
    as a building block for detectors in skchange. The class provides a common interface
    to evaluate a scoring function on a set of data cuts. Depending on the sub class,
    the cuts may represent either intervals to subset or splits within intervals.

    Attributes
    ----------
    _is_fitted : bool
        Indicates whether the interval scorer has been fitted.
    _X : np.ndarray
        The data input to `fit` coerced to a 2D ``np.ndarray``.
    """

    _tags = {
        "object_type": "interval_scorer",  # type of object
        "authors": ["Tveten", "johannvk", "fkiraly"],  # author(s) of the object
        "maintainers": "Tveten",  # current maintainer(s) of the object
        "task": None,  # "cost", "change_score", "local_anomaly_score", "saving"
        "distribution_type": "None",  # "None", "Poisson", "Gaussian"
        # is_conditional: whether the scorer uses some of the input variables as
        # covariates in a regression model or similar. If `True`, the scorer requires
        # at least two input variables. If `False`, all p input variables/columns are
        # used to evaluate the score, such that the output has either 1 or p columns.
        "is_conditional": False,
        # is_aggregated: whether the scorer always returns a single value per cut or
        # not, irrespective of the input data shape.
        # Many scorers will not be aggregated, for example all scorers that evaluate
        # each input variable separately and return a score vector with one score for
        # each variable.
        "is_aggregated": False,
        # is_penalised: indicates whether the score is inherently penalised (True) or
        # not (False). If `True`, a score > 0 means that a change or anomaly is
        # detected. Penalised scores can be both positive and negative.
        # If `False`, the score is not penalised. To test for the existence of a change,
        # penalisation must be performed externally. Such scores are always
        # non-negative.
        "is_penalised": False,
        "capability:multivariate": True,
        "capability:missing_values": False,
        "capability:update": False,
    }

    # `is_penalised_score` indicates whether the score is inherently penalised (True) or
    # not (False).
    # For example, for change scores or savings:
    # If `True`, a score > 0 means that a change or anomaly is detected. Penalised
    # scores can be both positive and negative.
    # If `False`, the score is not penalised. To test for the existence of a change,
    # penalisation must be performed externally. Such scores are always non-negative.
    is_penalised_score = False

    def __init__(self):
        self._is_fitted = False
        self._X = None

        super().__init__()

    def fit(self, X, y=None):
        """Fit the interval scorer to the training data.

        Parameters
        ----------
        X : pd.Series, pd.DataFrame, or np.ndarray
            Data to evaluate.
        y : None
            Ignored. Included for API consistency by convention.

        Returns
        -------
        self :
            Reference to self.

        Notes
        -----
        Updates the fitted model and sets attributes ending in ``"_"``.
        """
        X = check_series(X, allow_index_names=True)
        if isinstance(X, pd.DataFrame):
            self._X_columns = X.columns
        else:
            self._X_columns = None
        self._X = as_2d_array(X)

        self._fit(X=self._X, y=y)
        self._is_fitted = True
        return self

    def _fit(self, X: np.ndarray, y=None):
        """Fit the interval scorer to training data.

        The core logic of fitting an interval scorer to training data is implemented
        here.

        Parameters
        ----------
        X : np.ndarray
            Data to evaluate. Must be a 2D array.
        y : None
            Ignored. Included for API consistency by convention.

        Returns
        -------
        self :
            Reference to self.

        Notes
        -----
        Updates fitted model that updates attributes ending in ``"_"``.
        """
        return self

    def evaluate(self, cuts: ArrayLike) -> np.ndarray:
        """Evaluate the score according to a set of cuts.

        Parameters
        ----------
        cuts : ArrayLike
            A 2D array of integer location-based cuts to evaluate where each row gives
            a single cut specification. If a 1D array is passed, it is assumed to
            be a row vector. Each cut divide the data into one or more intervals for
            evaluation and may contain multiple entries representing for example the
            start and end of the interval, and potentially split points within the
            interval. Each cut must be sorted in increasing order. Subclasses specify
            the further expected structure of the cuts array and how it is used
            internally to evaluate the score.

        Returns
        -------
        scores : np.ndarray
            A 2D array of scores. One row for each row in cuts.
        """
        self.check_is_fitted()
        cuts = as_2d_array(cuts, vector_as_column=False)
        cuts = self._check_cuts(cuts)

        values = self._evaluate(cuts)
        return values

    def _evaluate(self, cuts: np.ndarray) -> np.ndarray:
        """Evaluate the score on a set of cuts.

        The core logic of evaluating a function on according to the cuts is implemented
        here.

        Parameters
        ----------
        cuts : np.ndarray
            A 2D array of integer location-based cuts to evaluate. Each row in the array
            must be sorted in increasing order.

        Returns
        -------
        values : np.ndarray
            A 2D array of scores. One row for each row in cuts.
        """
        raise NotImplementedError("abstract method")

    @property
    def min_size(self) -> int | None:
        """Minimum valid size of an interval to evaluate.

        The size of each interval is by default defined as ``np.diff(cuts[i, ])``.
        Subclasses can override the min_size to mean something else, for example in
        cases where intervals are combined before evaluation or `cuts` specify
        disjoint intervals.

        Returns
        -------
        int or None
            The minimum valid size of an interval to evaluate. If ``None``, it is
            unknown what the minimum size is. E.g., the scorer may need to be fitted
            first to determine the minimum size.
        """
        return 1

    def get_model_size(self, p: int) -> int:
        """Get the number of model parameters to estimate for each interval.

        The primary use of this method is to determine an appropriate default penalty
        value in detectors. For example, a scorer for a change in mean has one
        parameter to estimate per variable in the data, a scorer for a change in the
        mean and variance has two parameters to estimate per variable, and so on.
        Subclasses should override this method accordingly.

        Parameters
        ----------
        p : int
            Number of variables in the data.
        """
        return p

    def _get_required_cut_size(self) -> int:
        """Get the required cut size for the scorer.

        The cut size is the number of columns in the cuts array. The cut size is
        determined by the task of the scorer. For example, a cost and a saving has a cut
        size of 2, a change score has a cut size of 3, and a local anomaly score has a
        cut size of 4. The cut size is used to check the cuts array for compatibility.
        """
        task = self.get_tag("task")
        if task == "cost":
            cut_size = 2
        elif task == "change_score":
            cut_size = 3
        elif task == "saving":
            cut_size = 2
        elif task == "local_anomaly_score":
            cut_size = 4
        else:
            raise RuntimeError("The task of the interval scorer is not set.")

        return cut_size

    def _check_cuts(self, cuts: np.ndarray) -> np.ndarray:
        """Check cuts for compatibility.

        Parameters
        ----------
        cuts : np.ndarray
            A 2D array of integer location-based cuts to evaluate. Each row in the array
            must be sorted in increasing order.

        Returns
        -------
        cuts : np.ndarray
            The unmodified input `cuts` array.

        Raises
        ------
        ValueError
            If the `cuts` are not compatible.
        """
        return check_cuts_array(
            cuts,
            min_size=self.min_size,
<<<<<<< HEAD
            last_dim_size=self.expected_cut_entries,
        )

    def check_is_penalised(self):
        """Check if the score is inherently performing penalisation."""
        if not self.is_penalised_score:
            raise ValueError("The score is not penalised.")
=======
            last_dim_size=self._get_required_cut_size(),
        )

    def check_is_penalised(self):
        """Check if the scorer is inherently performing penalisation."""
        if not self.get_tag("is_penalised"):
            raise RuntimeError("The interval scorer is not penalised.")
>>>>>>> ee1b182e
<|MERGE_RESOLUTION|>--- conflicted
+++ resolved
@@ -73,15 +73,6 @@
         "capability:update": False,
     }
 
-    # `is_penalised_score` indicates whether the score is inherently penalised (True) or
-    # not (False).
-    # For example, for change scores or savings:
-    # If `True`, a score > 0 means that a change or anomaly is detected. Penalised
-    # scores can be both positive and negative.
-    # If `False`, the score is not penalised. To test for the existence of a change,
-    # penalisation must be performed externally. Such scores are always non-negative.
-    is_penalised_score = False
-
     def __init__(self):
         self._is_fitted = False
         self._X = None
@@ -266,20 +257,10 @@
         return check_cuts_array(
             cuts,
             min_size=self.min_size,
-<<<<<<< HEAD
-            last_dim_size=self.expected_cut_entries,
-        )
-
-    def check_is_penalised(self):
-        """Check if the score is inherently performing penalisation."""
-        if not self.is_penalised_score:
-            raise ValueError("The score is not penalised.")
-=======
             last_dim_size=self._get_required_cut_size(),
         )
 
     def check_is_penalised(self):
         """Check if the scorer is inherently performing penalisation."""
         if not self.get_tag("is_penalised"):
-            raise RuntimeError("The interval scorer is not penalised.")
->>>>>>> ee1b182e
+            raise RuntimeError("The interval scorer is not penalised.")