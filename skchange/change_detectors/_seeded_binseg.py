"""Seeded binary segmentation algorithm for multiple changepoint detection."""

__author__ = ["Tveten"]
__all__ = ["SeededBinarySegmentation"]

import numpy as np
import pandas as pd

from ..change_scores import CUSUM, to_change_score
from ..change_scores.base import BaseChangeScore
from ..compose.penalised_score import PenalisedScore
from ..costs.base import BaseCost
from ..penalties import BICPenalty, as_penalty
from ..penalties.base import BasePenalty
from ..utils.numba import njit
from ..utils.validation.data import check_data
from ..utils.validation.parameters import check_in_interval, check_larger_than
from .base import BaseChangeDetector


@njit
def make_seeded_intervals(
    n: int, min_length: int, max_length: int, growth_factor: float = 1.5
) -> tuple[np.ndarray, np.ndarray]:
    starts = [0]  # For numba to be able to compile type.
    ends = [1]  # For numba to be able to compile type.
    step_factor = 1 - 1 / growth_factor
    max_length = min(max_length, n)
    n_lengths = int(np.ceil(np.log(max_length / min_length) / np.log(growth_factor)))
    interval_lens = np.unique(np.round(np.geomspace(min_length, max_length, n_lengths)))
    for interval_len in interval_lens:
        step = max(1, np.round(step_factor * interval_len))
        n_steps = int(np.ceil((n - interval_len) / step))
        new_starts = [int(i * step) for i in range(n_steps + 1)]
        starts += new_starts
        new_ends = [int(min(i * step + interval_len, n)) for i in range(n_steps + 1)]
        ends += new_ends
        if ends[-1] - starts[-1] < min_length:
            starts[-1] = n - min_length
    return np.array(starts[1:]), np.array(ends[1:])


@njit
def greedy_selection(
    max_scores: np.ndarray,
    argmax_scores: np.ndarray,
    starts: np.ndarray,
    ends: np.ndarray,
) -> list[int]:
    max_scores = max_scores.copy()
    cpts = []
    while np.any(max_scores > 0):
        argmax = max_scores.argmax()
        cpt = argmax_scores[argmax]
        cpts.append(int(cpt))
        # remove intervals that contain the detected changepoint.
        max_scores[(cpt >= starts) & (cpt < ends)] = 0.0
    cpts.sort()
    return cpts


@njit
def narrowest_selection(
    max_scores: np.ndarray,
    argmax_scores: np.ndarray,
    starts: np.ndarray,
    ends: np.ndarray,
) -> list[int]:
    cpts = []
    scores_above_threshold = max_scores > 0
    candidate_starts = starts[scores_above_threshold]
    candidate_ends = ends[scores_above_threshold]
    candidate_maximizers = argmax_scores[scores_above_threshold]

    while len(candidate_starts) > 0:
        argmin = np.argmin(candidate_ends - candidate_starts)
        cpt = candidate_maximizers[argmin]
        cpts.append(int(cpt))

        # remove candidates that contain the detected changepoint.
        cpt_not_in_interval = ~((cpt >= candidate_starts) & (cpt < candidate_ends))
        candidate_starts = candidate_starts[cpt_not_in_interval]
        candidate_ends = candidate_ends[cpt_not_in_interval]
        candidate_maximizers = candidate_maximizers[cpt_not_in_interval]

    cpts.sort()
    return cpts


def run_seeded_binseg(
    penalised_score: BaseChangeScore,
    max_interval_length: int,
    growth_factor: float,
    selection_method: str = "greedy",
) -> tuple[np.ndarray, np.ndarray, np.ndarray, np.ndarray, np.ndarray]:
    penalised_score.check_is_penalised()
    penalised_score.check_is_fitted()
    n_samples = penalised_score._X.shape[0]

    starts, ends = make_seeded_intervals(
        n_samples,
        2 * penalised_score.min_size,
        max_interval_length,
        growth_factor,
    )

    max_scores = np.zeros(starts.size)
    argmax_scores = np.zeros(starts.size, dtype=np.int64)
    for i, (start, end) in enumerate(zip(starts, ends)):
        splits = np.arange(
            start + penalised_score.min_size, end - penalised_score.min_size + 1
        )
        intervals = np.column_stack(
            (np.repeat(start, splits.size), splits, np.repeat(end, splits.size))
        )
        scores = penalised_score.evaluate(intervals)
        argmax = np.argmax(scores)
        max_scores[i] = scores[argmax]
        argmax_scores[i] = splits[0] + argmax

    if selection_method == "greedy":
        cpts = greedy_selection(max_scores, argmax_scores, starts, ends)
    elif selection_method == "narrowest":
        cpts = narrowest_selection(max_scores, argmax_scores, starts, ends)

    return cpts, max_scores, argmax_scores, starts, ends


class SeededBinarySegmentation(BaseChangeDetector):
    """Seeded binary segmentation algorithm for multiple changepoint detection.

    Binary segmentation type changepoint detection algorithms recursively split the data
    into two segments, and test whether the two segments are different. The seeded
    binary segmentation algorithm is an efficient version of such algorithms, which
    tests for changepoints in intervals of exponentially growing length. It has the same
    theoretical guarantees as the original binary segmentation algorithm, but runs
    in log-linear time no matter the changepoint configuration.

    Parameters
    ----------
    change_score : BaseChangeScore or BaseCost, optional, default=CUSUM()
        The change score to use in the algorithm. If a cost function is given, it is
        converted to a change score using the `ChangeScore` class.
    penalty : BasePenalty, np.ndarray or float, optional, default=`BICPenalty`
        The penalty to use for the changepoint detection. If
        `change_score.is_penalised_score == True` the penalty will be ignored.
        The conversion of different types of penalties is as follows (see `as_penalty`):

        * ``float``: A constant penalty.
        * ``np.ndarray``: A penalty array of the same length as the number of columns in
        the data. It is converted internally to a constant, linear or nonlinear penalty
        depending on its values.
        * ``None``, the penalty is set to a BIC penalty with ``n=X.shape[0]`` and
        ``n_params=change_score.get_param_size(X.shape[1])``, where ``X`` is the input
        data to `predict`.
    max_interval_length : int, default=200
        The maximum length of an interval to estimate a changepoint in. Must be greater
        than or equal to ``2 * change_score.min_size``.
    growth_factor : float, default=1.5
        The growth factor for the seeded intervals. Intervals grow in size according to
        ``interval_len=max(interval_len + 1, np.floor(growth_factor * interval_len))``,
        starting at ``interval_len=min_interval_length``. It also governs the amount
        of overlap between intervals of the same length, as the start of each interval
        is shifted by a factor of ``1 + 1 / growth_factor``. Must be a float in
        ``(1, 2]``.
    selection_method : str, default="greedy"
        The method to use for selecting changepoints. The options are:

        * ``"greedy"``: Selects the changepoint with the highest score, then removes all
          intervals that contain the detected changepoint. This process is repeated
          until no intervals are left with a score above the threshold.
        * ``"narrowest"``: Searches among the intervals with scores above the threshold,
          and selects the one with the narrowest interval. It then removes all
          intervals that contain the detected changepoint, and repeats these two steps
          until no intervals are left with a score above the threshold.

    References
    ----------
    .. [1] Kovács, S., Bühlmann, P., Li, H., & Munk, A. (2023). Seeded binary
    segmentation: a general methodology for fast and optimal changepoint detection.
    Biometrika, 110(1), 249-256.
    .. [2] Rafal Baranowski, Yining Chen, Piotr Fryzlewicz, Narrowest-Over-Threshold
    Detection of Multiple Change Points and Change-Point-Like Features, Journal of the
    Royal Statistical Society Series B: Statistical Methodology, Volume 81, Issue 3,
    July 2019, Pages 649-672.

    Examples
    --------
    >>> from skchange.change_detectors import SeededBinarySegmentation
    >>> from skchange.datasets import generate_alternating_data
<<<<<<< HEAD
    >>> df = generate_alternating_data(
            n_segments=4, mean=10, segment_length=100, p=5
        )
=======
    >>> df = generate_alternating_data(n_segments=4, mean=10, segment_length=100, p=5)
>>>>>>> 916b9e39
    >>> detector = SeededBinarySegmentation()
    >>> detector.fit_predict(df)
       ilocs
    0    100
    1    200
    2    300
    """

    _tags = {
        "authors": ["Tveten"],
        "maintainers": ["Tveten"],
        "fit_is_empty": True,
    }

    def __init__(
        self,
        change_score: BaseChangeScore | BaseCost | None = None,
        penalty: BasePenalty | np.ndarray | float | None = None,
        max_interval_length: int = 200,
        growth_factor: float = 1.5,
        selection_method: str = "greedy",
    ):
        self.change_score = change_score
        self.penalty = penalty
        self.max_interval_length = max_interval_length
        self.growth_factor = growth_factor
        self.selection_method = selection_method
        super().__init__()

        _change_score = CUSUM() if change_score is None else change_score
        _change_score = to_change_score(_change_score)
        _penalty = as_penalty(self.penalty, default=BICPenalty())
        self._penalised_score = (
            _change_score.clone()  # need to avoid modifying the input change_score
            if _change_score.is_penalised_score
            else PenalisedScore(_change_score, _penalty)
        )

        check_in_interval(
            pd.Interval(1.0, 2.0, closed="right"),
            self.growth_factor,
            "growth_factor",
        )
        valid_selection_methods = ["greedy", "narrowest"]
        if self.selection_method not in valid_selection_methods:
            raise ValueError(
                f"Invalid selection method. Must be one of {valid_selection_methods}."
            )

    def _predict(self, X: pd.DataFrame | pd.Series) -> pd.Series:
        """Detect events in test/deployment data.

        Parameters
        ----------
        X : pd.DataFrame
            Time series to detect change points in.

        Returns
        -------
        y_sparse : pd.DataFrame
            A `pd.DataFrame` with a range index and one column:
            * ``"ilocs"`` - integer locations of the change points.
        """
        self._penalised_score.fit(X)
        X = check_data(
            X,
            min_length=2 * self._penalised_score.min_size,
            min_length_name="2 * change_score.min_size",
        )
        check_larger_than(
            2 * self._penalised_score.min_size,
            self.max_interval_length,
            "max_interval_length",
        )
        cpts, scores, maximizers, starts, ends = run_seeded_binseg(
            penalised_score=self._penalised_score,
            max_interval_length=self.max_interval_length,
            growth_factor=self.growth_factor,
            selection_method=self.selection_method,
        )
        self.scores = pd.DataFrame(
            {"start": starts, "end": ends, "argmax": maximizers, "max": scores}
        )
        return self._format_sparse_output(cpts)

    @classmethod
    def get_test_params(cls, parameter_set="default"):
        """Return testing parameter settings for the estimator.

        Parameters
        ----------
        parameter_set : str, default="default"
            Name of the set of test parameters to return, for use in tests. If no
            special parameters are defined for a value, will return `"default"` set.
            There are currently no reserved values for annotators.

        Returns
        -------
        params : dict or list of dict, default = {}
            Parameters to create testing instances of the class
            Each dict are parameters to construct an "interesting" test instance, i.e.,
            `MyClass(**params)` or `MyClass(**params[i])` creates a valid test instance.
            `create_test_instance` uses the first (or only) dictionary in `params`
        """
        from skchange.costs import L2Cost

        params = [
            {
                "change_score": L2Cost(),
                "max_interval_length": 100,
                "penalty": 30,
            },
            {
                "change_score": L2Cost(),
                "max_interval_length": 20,
                "penalty": 10,
            },
            {
                "change_score": L2Cost(),
                "max_interval_length": 20,
                "penalty": 10,
                "selection_method": "narrowest",
            },
        ]
        return params<|MERGE_RESOLUTION|>--- conflicted
+++ resolved
@@ -188,13 +188,7 @@
     --------
     >>> from skchange.change_detectors import SeededBinarySegmentation
     >>> from skchange.datasets import generate_alternating_data
-<<<<<<< HEAD
-    >>> df = generate_alternating_data(
-            n_segments=4, mean=10, segment_length=100, p=5
-        )
-=======
     >>> df = generate_alternating_data(n_segments=4, mean=10, segment_length=100, p=5)
->>>>>>> 916b9e39
     >>> detector = SeededBinarySegmentation()
     >>> detector.fit_predict(df)
        ilocs
