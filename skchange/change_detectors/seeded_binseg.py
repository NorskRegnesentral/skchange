"""Seeded binary segmentation algorithm for multiple changepoint detection."""

__author__ = ["mtveten"]
__all__ = ["SeededBinarySegmentation"]

from typing import Callable, Optional, Union

import numpy as np
import pandas as pd
from numba import njit

from skchange.change_detectors.base import ChangeDetector
from skchange.scores.score_factory import score_factory
from skchange.utils.validation.data import check_data
from skchange.utils.validation.parameters import check_in_interval, check_larger_than


@njit
def make_seeded_intervals(
    n: int, min_length: int, max_length: int, growth_factor: float = 1.5
) -> tuple[np.ndarray, np.ndarray]:
    starts = [0]  # For numba to be able to compile type.
    ends = [0]  # For numba to be able to compile type.
    step_factor = 1 - 1 / growth_factor
    max_length = min(max_length, n)
    n_lengths = int(np.ceil(np.log(max_length / min_length) / np.log(growth_factor)))
    interval_lens = np.unique(np.round(np.geomspace(min_length, max_length, n_lengths)))
    for interval_len in interval_lens:
        step = max(1, np.round(step_factor * interval_len))
        n_steps = int(np.ceil((n - interval_len) / step))
        new_starts = [int(i * step) for i in range(n_steps + 1)]
        starts += new_starts
        new_ends = [
            int(min(i * step + interval_len - 1, n - 1)) for i in range(n_steps + 1)
        ]
        ends += new_ends
        if ends[-1] - starts[-1] + 1 < min_length:
            starts[-1] = n - min_length
    return np.array(starts[1:]), np.array(ends[1:])


@njit
def greedy_changepoint_selection(
    scores: np.ndarray,
    maximizers: np.ndarray,
    starts: np.ndarray,
    ends: np.ndarray,
    threshold: float,
) -> list[int]:
    scores = scores.copy()
    cpts = []
    while np.any(scores > threshold):
        argmax = scores.argmax()
        cpt = maximizers[argmax]
        cpts.append(int(cpt))
        scores[(cpt >= starts) & (cpt < ends)] = 0.0
    cpts.sort()
    return cpts


@njit
def run_seeded_binseg(
    X: np.ndarray,
    score_func: Callable,
    score_init_func: Callable,
    threshold: float,
    min_segment_length: int,
    max_interval_length: int,
    growth_factor: float,
) -> tuple[np.ndarray, np.ndarray, np.ndarray, np.ndarray, np.ndarray]:
    starts, ends = make_seeded_intervals(
        X.shape[0],
        2 * min_segment_length,
        max_interval_length,
        growth_factor,
    )
    params = score_init_func(X)

    amoc_scores = np.zeros(starts.size)
    maximizers = np.zeros(starts.size)
    for i, (start, end) in enumerate(zip(starts, ends)):
        splits_lower = start + min_segment_length - 1
        splits = np.arange(splits_lower, end - min_segment_length + 1)
        scores = score_func(
            params, np.repeat(start, splits.size), np.repeat(end, splits.size), splits
        )
        argmax = np.argmax(scores)
        amoc_scores[i] = scores[argmax]
        maximizers[i] = splits_lower + argmax

    cpts = greedy_changepoint_selection(
        amoc_scores, maximizers, starts, ends, threshold
    )
    return cpts, amoc_scores, maximizers, starts, ends


class SeededBinarySegmentation(ChangeDetector):
    """Seeded binary segmentation algorithm for multiple changepoint detection.

    Binary segmentation type changepoint detection algorithms recursively split the data
    into two segments, and test whether the two segments are different. The seeded
    binary segmentation algorithm is an efficient version of such algorithms, which
    tests for changepoints in intervals of exponentially growing length. It has the same
    theoretical guarantees as the original binary segmentation algorithm, but runs
    in log-linear time no matter the changepoint configuration.

    Efficently implemented using numba.

    Parameters
    ----------
    score: str, tuple[Callable, Callable], optional (default="mean")
        Test statistic to use for changepoint detection.
        * If "mean", the difference-in-mean statistic is used,
        * If "var", the difference-in-variance statistic is used,
        * If a tuple, it must contain two functions: The first function is the scoring
        function, which takes in the output of the second function as its first
        argument, and start, end and split indices as the second, third and fourth
        arguments. The second function is the initializer, which precomputes quantities
        that should be precomputed. See skchange/scores/score_factory.py for examples.
    threshold_scale : float, optional (default=2.0)
        Scaling factor for the threshold. The threshold is set to
        'threshold_scale * 2 * p * np.sqrt(np.log(n))', where 'n' is the sample size
        and 'p' is the number of variables. If None, the threshold is tuned on the data
        input to .fit().
    level : float, optional (default=0.01)
        If `threshold_scale` is None, the threshold is set to the (1-`level`)-quantile
        of the changepoint scores of all the seeded intervals on the training data.
        For this to be correct, the training data must contain no changepoints.
    min_segment_length : int, optional (default=5)
        Minimum length between two changepoints. Must be greater than or equal to 1.
    max_interval_length : int (default=200)
        The maximum length of an interval to estimate a changepoint in. Must be greater
        than or equal to '2 * min_segment_length'.
    growth_factor : float (default = 1.5)
        The growth factor for the seeded intervals. Intervals grow in size according to
        'interval_len=max(interval_len + 1, np.floor(growth_factor * interval_len))',
        starting at 'interval_len'='min_interval_length'. It also governs the amount
        of overlap between intervals of the same length, as the start of each interval
        is shifted by a factor of '1 + 1 / growth_factor'. Must be a float in (1, 2].

    References
    ----------
    .. [1] Kovács, S., Bühlmann, P., Li, H., & Munk, A. (2023). Seeded binary
    segmentation: a general methodology for fast and optimal changepoint detection.
    Biometrika, 110(1), 249-256.

    Examples
    --------
    from skchange.change_detectors.binary_segmentation import SeededBinarySegmentation
    from skchange.datasets.generate import generate_teeth_data

    df = generate_teeth_data(n_segments=2, mean=10, segment_length=10000, p=5)
    detector = SeededBinarySegmentation()
    detector.fit_predict(df)
    """

    _tags = {
        "capability:missing_values": False,
        "capability:multivariate": True,
        "fit_is_empty": False,
    }

    def __init__(
        self,
        score: Union[str, tuple[Callable, Callable]] = "mean",
        threshold_scale: Optional[float] = 2.0,
        level: float = 1e-8,
        min_segment_length: int = 5,
        max_interval_length: int = 200,
        growth_factor: float = 1.5,
<<<<<<< HEAD
        fmt: str = "sparse",
        labels: str = "int_label",
        require_jitted: bool = True,
=======
>>>>>>> b0c83229
    ):
        self.score = score
        self.threshold_scale = threshold_scale  # Just holds the input value.
        self.level = level
        self.min_segment_length = min_segment_length
        self.max_interval_length = max_interval_length
        self.growth_factor = growth_factor
<<<<<<< HEAD

        super().__init__(fmt=fmt, labels=labels)
        self.score_f, self.score_init_f = score_factory(self.score, require_jitted=require_jitted)
=======
        super().__init__()
        self.score_f, self.score_init_f = score_factory(self.score)
>>>>>>> b0c83229

        check_larger_than(0.0, self.threshold_scale, "threshold_scale", allow_none=True)
        check_in_interval(pd.Interval(0.0, 1.0, closed="neither"), self.level, "level")
        check_larger_than(1.0, self.min_segment_length, "min_segment_length")
        check_larger_than(
            2 * self.min_segment_length, self.max_interval_length, "max_interval_length"
        )
        check_in_interval(
            pd.Interval(1.0, 2.0, closed="right"),
            self.growth_factor,
            "growth_factor",
        )

    def _tune_threshold(self, X: pd.DataFrame) -> float:
        """Tune the threshold.

        The threshold is set to the (1-`level`)-quantile of the changepoint scores from
        all the seeded intervals on the training data `X`. For this to be correct, the
        training data must contain no changepoints.

        Parameters
        ----------
        X : pd.DataFrame
            Training data to tune the threshold on.

        Returns
        -------
        threshold : float
            The tuned threshold.
        """
        _, scores, _, _, _ = run_seeded_binseg(
            X.values,
            self.score_f,
            self.score_init_f,
            np.inf,
            self.min_segment_length,
            self.max_interval_length,
            self.growth_factor,
        )
        return np.quantile(scores, 1 - self.level)

    @staticmethod
    def get_default_threshold(n: int, p: int) -> float:
        """Get the default threshold for Seeded Binary Segmentation.

        Parameters
        ----------
        n : int
            Sample size.
        p : int
            Number of variables.

        Returns
        -------
        threshold : float
            The default threshold.
        """
        return 2 * p * np.sqrt(np.log(n))

    def _get_threshold(self, X: pd.DataFrame) -> float:
        if self.threshold_scale is None:
            return self._tune_threshold(X)
        else:
            n = X.shape[0]
            p = X.shape[1]
            return self.threshold_scale * self.get_default_threshold(n, p)

    def _fit(self, X: pd.DataFrame, y: Optional[pd.DataFrame] = None):
        """Fit to training data.

        Sets the threshold of the detector.
        If `threshold_scale` is None, the threshold is set to the (1-`level`)-quantile
        of the change/anomaly scores on the training data. For this to be correct,
        the training data must contain no changepoints. If `threshold_scale` is a
        number, the threshold is set to `threshold_scale` times the default threshold
        for the detector. The default threshold depends at least on the data's shape,
        but could also depend on more parameters.

        Parameters
        ----------
        X : pd.DataFrame
            training data to fit the threshold to.
        y : pd.Series, optional
            Does nothing. Only here to make the fit method compatible with sktime
            and scikit-learn.

        Returns
        -------
        self : returns a reference to self
        """
        X = check_data(
            X,
            min_length=2 * self.min_segment_length,
            min_length_name="min_interval_length",
        )
        self.threshold_ = self._get_threshold(X)
        return self

    def _predict(self, X: Union[pd.DataFrame, pd.Series]) -> pd.Series:
        """Create annotations on test/deployment data.

        Parameters
        ----------
        X : pd.DataFrame - data to annotate, time series

        Returns
        -------
        y : pd.Series - annotations for sequence X
            exact format depends on annotation type
        """
        X = check_data(
            X,
            min_length=2 * self.min_segment_length,
            min_length_name="min_interval_length",
        )
        cpts, scores, maximizers, starts, ends = run_seeded_binseg(
            X.values,
            self.score_f,
            self.score_init_f,
            self.threshold_,
            self.min_segment_length,
            self.max_interval_length,
            self.growth_factor,
        )
        self.scores = pd.DataFrame(
            {"start": starts, "end": ends, "argmax_cpt": maximizers, "score": scores}
        )
        return ChangeDetector._format_sparse_output(cpts)

    @classmethod
    def get_test_params(cls, parameter_set="default"):
        """Return testing parameter settings for the estimator.

        Parameters
        ----------
        parameter_set : str, default="default"
            Name of the set of test parameters to return, for use in tests. If no
            special parameters are defined for a value, will return `"default"` set.
            There are currently no reserved values for annotators.

        Returns
        -------
        params : dict or list of dict, default = {}
            Parameters to create testing instances of the class
            Each dict are parameters to construct an "interesting" test instance, i.e.,
            `MyClass(**params)` or `MyClass(**params[i])` creates a valid test instance.
            `create_test_instance` uses the first (or only) dictionary in `params`
        """
        params = [
            {"score": "mean", "min_segment_length": 5, "max_interval_length": 100},
            {"score": "mean", "min_segment_length": 1, "max_interval_length": 20},
        ]
        return params<|MERGE_RESOLUTION|>--- conflicted
+++ resolved
@@ -168,12 +168,6 @@
         min_segment_length: int = 5,
         max_interval_length: int = 200,
         growth_factor: float = 1.5,
-<<<<<<< HEAD
-        fmt: str = "sparse",
-        labels: str = "int_label",
-        require_jitted: bool = True,
-=======
->>>>>>> b0c83229
     ):
         self.score = score
         self.threshold_scale = threshold_scale  # Just holds the input value.
@@ -181,14 +175,8 @@
         self.min_segment_length = min_segment_length
         self.max_interval_length = max_interval_length
         self.growth_factor = growth_factor
-<<<<<<< HEAD
-
-        super().__init__(fmt=fmt, labels=labels)
-        self.score_f, self.score_init_f = score_factory(self.score, require_jitted=require_jitted)
-=======
         super().__init__()
         self.score_f, self.score_init_f = score_factory(self.score)
->>>>>>> b0c83229
 
         check_larger_than(0.0, self.threshold_scale, "threshold_scale", allow_none=True)
         check_in_interval(pd.Interval(0.0, 1.0, closed="neither"), self.level, "level")
