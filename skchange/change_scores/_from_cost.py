"""Cost-based change scores."""

import numpy as np

<<<<<<< HEAD
from ..compose.penalised_score import PenalisedScore
=======
from ..base import BaseIntervalScorer
>>>>>>> ee1b182e
from ..costs.base import BaseCost


<<<<<<< HEAD
def to_change_score(
    scorer: BaseCost | BaseChangeScore | PenalisedScore,
) -> BaseChangeScore:
=======
def to_change_score(scorer: BaseIntervalScorer) -> BaseIntervalScorer:
>>>>>>> ee1b182e
    """Convert compatible scorers to a change score.

    Parameters
    ----------
    scorer : BaseIntervalScorer
        The scorer to convert to a change score. If a change score is provided, it is
        returned as is.

    Returns
    -------
    BaseIntervalScorer
        The change score.
    """
    if not isinstance(scorer, BaseIntervalScorer):
        raise ValueError(f"scorer must be a BaseIntervalScorer. Got {type(scorer)}.")
    task = scorer.get_tag("task")
    if task == "cost":
        change_score = ChangeScore(scorer)
<<<<<<< HEAD
    elif isinstance(scorer, BaseChangeScore) or (
        isinstance(scorer, PenalisedScore)
        and isinstance(scorer.scorer, BaseChangeScore)
    ):
        change_score = scorer
    else:
        raise ValueError(
            f"scorer must be an instance of BaseChangeScore, BaseCost or"
            f" PenalisedScore. Got {type(scorer)}."
=======
    elif task == "change_score":
        change_score = scorer
    else:
        raise ValueError(
            f"scorer must have tag 'task' set to 'cost' or 'change_score'."
            f" Got scorer.get_tag('task') = {task}."
>>>>>>> ee1b182e
        )
    return change_score


class ChangeScore(BaseIntervalScorer):
    """Change score based on a cost class.

    The change score is calculated as cost difference under a no-change hypothesis
    versus a single change hypothesis.

    Parameters
    ----------
    cost : BaseCost
        The cost function.
    """

    _tags = {
        "authors": ["Tveten"],
        "maintainers": "Tveten",
        "task": "change_score",
    }

    def __init__(self, cost: BaseCost):
        self.cost = cost
        super().__init__()

        self.clone_tags(
            cost,
            ["distribution_type", "is_conditional", "is_aggregated", "is_penalised"],
        )

    @property
    def min_size(self) -> int:
        """Minimum valid size of an interval to evaluate."""
        if self.is_fitted:
            return self.cost_.min_size
        else:
            return self.cost.min_size

    def get_model_size(self, p: int) -> int:
        """Get the number of parameters to estimate over each interval.

        The primary use of this method is to determine an appropriate default penalty
        value in detectors.

        Parameters
        ----------
        p : int
            Number of variables in the data.
        """
        if self.is_fitted:
            return self.cost_.get_model_size(p)
        else:
            return self.cost.get_model_size(p)

    def _fit(self, X: np.ndarray, y=None):
        """Fit the change score.

        Parameters
        ----------
        X : np.ndarray
            Data to evaluate. Must be a 2D array.
        y : None
            Ignored. Included for API consistency by convention.

        Returns
        -------
        self :
            Reference to self.
        """
        self.cost_: BaseCost = self.cost.clone()
        self.cost_.fit(X)
        return self

    def _evaluate(self, cuts: np.ndarray) -> np.ndarray:
        """Evaluate the change score for a split within an interval.

        Parameters
        ----------
        cuts : np.ndarray
            A 2D array with three columns of integer locations.
            The first column is the ``start``, the second is the ``split``, and the
            third is the ``end`` of the interval to evaluate.
            The difference between subsets ``X[start:split]`` and ``X[split:end]`` is
            evaluated for each row in `cuts`.

        Returns
        -------
        scores : np.ndarray
            A 2D array of change scores. One row for each cut. The number of
            columns is 1 if the change score is inherently multivariate. The number of
            columns is equal to the number of columns in the input data if the score is
            univariate. In this case, each column represents the univariate score for
            the corresponding input data column.
        """
        left_intervals = cuts[:, [0, 1]]
        right_intervals = cuts[:, [1, 2]]
        full_intervals = cuts[:, [0, 2]]
        left_costs = self.cost_.evaluate(left_intervals)
        right_costs = self.cost_.evaluate(right_intervals)
        no_change_costs = self.cost_.evaluate(full_intervals)

        change_scores = no_change_costs - (left_costs + right_costs)

        # Ensure that slightly negative scores are set to 0:
        change_scores[change_scores < 0 & (change_scores > -1e-8)] = 0.0

        return change_scores

    @classmethod
    def get_test_params(cls, parameter_set="default"):
        """Return testing parameter settings for the estimator.

        Parameters
        ----------
        parameter_set : str, default="default"
            Name of the set of test parameters to return, for use in tests. If no
            special parameters are defined for a value, will return `"default"` set.
            There are currently no reserved values for interval scorers.

        Returns
        -------
        params : dict or list of dict, default = {}
            Parameters to create testing instances of the class
            Each dict are parameters to construct an "interesting" test instance, i.e.,
            `MyClass(**params)` or `MyClass(**params[i])` creates a valid test instance.
            `create_test_instance` uses the first (or only) dictionary in `params`
        """
        from skchange.costs import GaussianCost, L2Cost

        params = [
            {"cost": L2Cost()},
            {"cost": GaussianCost()},
        ]
        return params<|MERGE_RESOLUTION|>--- conflicted
+++ resolved
@@ -2,21 +2,11 @@
 
 import numpy as np
 
-<<<<<<< HEAD
-from ..compose.penalised_score import PenalisedScore
-=======
 from ..base import BaseIntervalScorer
->>>>>>> ee1b182e
 from ..costs.base import BaseCost
 
 
-<<<<<<< HEAD
-def to_change_score(
-    scorer: BaseCost | BaseChangeScore | PenalisedScore,
-) -> BaseChangeScore:
-=======
 def to_change_score(scorer: BaseIntervalScorer) -> BaseIntervalScorer:
->>>>>>> ee1b182e
     """Convert compatible scorers to a change score.
 
     Parameters
@@ -35,24 +25,12 @@
     task = scorer.get_tag("task")
     if task == "cost":
         change_score = ChangeScore(scorer)
-<<<<<<< HEAD
-    elif isinstance(scorer, BaseChangeScore) or (
-        isinstance(scorer, PenalisedScore)
-        and isinstance(scorer.scorer, BaseChangeScore)
-    ):
-        change_score = scorer
-    else:
-        raise ValueError(
-            f"scorer must be an instance of BaseChangeScore, BaseCost or"
-            f" PenalisedScore. Got {type(scorer)}."
-=======
     elif task == "change_score":
         change_score = scorer
     else:
         raise ValueError(
             f"scorer must have tag 'task' set to 'cost' or 'change_score'."
             f" Got scorer.get_tag('task') = {task}."
->>>>>>> ee1b182e
         )
     return change_score
 
