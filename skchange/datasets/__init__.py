"""Datasets and dataset generators for skchange."""

from ._data_loaders import load_hvac_system_data
from ._generate import (
    add_linspace_outliers,
    generate_alternating_data,
    generate_anomalous_data,
    generate_changing_data,
<<<<<<< HEAD
    generate_piecewise_data,
=======
    generate_continuous_piecewise_linear_signal,
>>>>>>> 3c32ee30
)

__all__ = [
    "add_linspace_outliers",
    "generate_anomalous_data",
    "generate_alternating_data",
    "generate_changing_data",
    "generate_continuous_piecewise_linear_signal",
    "load_hvac_system_data",
    "generate_piecewise_data",
]<|MERGE_RESOLUTION|>--- conflicted
+++ resolved
@@ -6,11 +6,8 @@
     generate_alternating_data,
     generate_anomalous_data,
     generate_changing_data,
-<<<<<<< HEAD
+    generate_continuous_piecewise_linear_signal,
     generate_piecewise_data,
-=======
-    generate_continuous_piecewise_linear_signal,
->>>>>>> 3c32ee30
 )
 
 __all__ = [
