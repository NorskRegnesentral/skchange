--- conflicted
+++ resolved
@@ -49,12 +49,8 @@
             "The segment and point saving costs must span the same number of samples."
         )
 
-<<<<<<< HEAD
-    # num_observations = segment_penalised_saving._X.shape[0]
     opt_savings = np.zeros(n_samples + 1)
-=======
-    opt_savings = np.zeros(num_observations + 1)
->>>>>>> 1ed84a9b
+
     # Store the optimal start and affected components of an anomaly for each t.
     # Used to get the final set of anomalies after the loop.
     opt_anomaly_starts = np.repeat(np.nan, n_samples)
